use std::ops::DerefMut;
use std::sync::Arc;

use async_channel::Receiver;
use bytes::Bytes;
use futures::{Future, SinkExt, StreamExt};
use hydroflow_cli_integration::{
    ConnectedBidi, ConnectedSink, ConnectedSource, DynSink, DynStream, ServerOrBound,
};
use pyo3::exceptions::PyException;
use pyo3::types::{PyBytes, PyDict};
use pyo3::{create_exception, prelude::*, wrap_pymodule};
use pythonize::pythonize;
use tokio::sync::oneshot::Sender;
use tokio::sync::RwLock;

use crate::core::hydroflow_crate::ports::HydroflowSource;

mod cli;
pub mod core;

create_exception!(hydro_cli_core, AnyhowError, PyException);

#[pyclass]
struct SafeCancelToken {
    cancel_tx: Option<Sender<()>>,
}

#[pymethods]
impl SafeCancelToken {
    fn safe_cancel(&mut self) {
        if let Some(token) = self.cancel_tx.take() {
<<<<<<< HEAD
            if token.send(()).is_ok() {
                eprintln!("Received cancellation, cleaning up...");
            }
        } else {
            eprintln!("Already received cancellation, please be patient!");
=======
            let _ = token.send(());
>>>>>>> 93fb3404
        }
    }
}

fn interruptible_future_to_py<F, T>(py: Python<'_>, fut: F) -> PyResult<&PyAny>
where
    F: Future<Output = PyResult<T>> + Send + 'static,
    T: IntoPy<PyObject>,
{
    let module = PyModule::from_code(
        py,
        r#"
import asyncio
import sys
async def coroutine_to_safely_cancellable(c, cancel_token):
<<<<<<< HEAD
    while True:
        try:
            cancel = True
            ok, cancel = await asyncio.shield(c)
            is_done = True
        except asyncio.CancelledError:
            cancel_token.safe_cancel()
            is_done = False

        if is_done:
            if not cancel:
                return ok
            else:
                raise asyncio.CancelledError()
=======
    try:
        return await asyncio.shield(c)
    except asyncio.CancelledError:
        cancel_token.safe_cancel()
        await c
        raise asyncio.CancelledError()
>>>>>>> 93fb3404
"#,
        "coro_converter",
        "coro_converter",
    )?;

    let (cancel_tx, cancel_rx) = tokio::sync::oneshot::channel::<()>();

    let base_coro = pyo3_asyncio::tokio::future_into_py(py, async move {
        tokio::select! {
            biased;
            _ = cancel_rx => Ok(None),
            r = fut => r.map(|o| Some(o))
        }
    })?;

    module.call_method1(
        "coroutine_to_safely_cancellable",
        (
            base_coro,
            SafeCancelToken {
                cancel_tx: Some(cancel_tx),
            },
        ),
    )
}

#[pyclass]
#[derive(Clone)]
pub struct AnyhowWrapper {
    pub underlying: Arc<RwLock<Option<anyhow::Error>>>,
}

#[pymethods]
impl AnyhowWrapper {
    fn __str__(&self) -> PyResult<String> {
        Ok(format!(
            "{:?}",
            self.underlying.try_read().unwrap().as_ref().unwrap()
        ))
    }
}

#[pyclass(subclass)]
#[derive(Clone)]
struct HydroflowSink {
    underlying: Arc<RwLock<dyn crate::core::hydroflow_crate::ports::HydroflowSink>>,
}

#[pyclass(name = "Deployment")]
pub struct Deployment {
    underlying: Arc<RwLock<crate::core::Deployment>>,
}

#[pymethods]
impl Deployment {
    #[new]
    fn new() -> Self {
        Deployment {
            underlying: Arc::new(RwLock::new(crate::core::Deployment::default())),
        }
    }

    #[allow(non_snake_case)]
    fn Localhost(&self, py: Python<'_>) -> PyResult<Py<pyo3::PyAny>> {
        let arc = self
            .underlying
            .blocking_write()
            .add_host(crate::core::LocalhostHost::new);

        Ok(Py::new(
            py,
            PyClassInitializer::from(Host {
                underlying: arc.clone(),
            })
            .add_subclass(LocalhostHost { underlying: arc }),
        )?
        .into_py(py))
    }

    #[allow(non_snake_case, clippy::too_many_arguments)]
    fn GCPComputeEngineHost(
        &self,
        py: Python<'_>,
        project: String,
        machine_type: String,
        image: String,
        region: String,
        network: GCPNetwork,
        user: Option<String>,
    ) -> PyResult<Py<pyo3::PyAny>> {
        let arc = self.underlying.blocking_write().add_host(|id| {
            crate::core::GCPComputeEngineHost::new(
                id,
                project,
                machine_type,
                image,
                region,
                network.underlying,
                user,
            )
        });

        Ok(Py::new(
            py,
            PyClassInitializer::from(Host {
                underlying: arc.clone(),
            })
            .add_subclass(GCPComputeEngineHost { underlying: arc }),
        )?
        .into_py(py))
    }

    #[allow(non_snake_case)]
    fn CustomService(
        &self,
        py: Python<'_>,
        on: &Host,
        external_ports: Vec<u16>,
    ) -> PyResult<Py<pyo3::PyAny>> {
        let service =
            self.underlying
                .blocking_write()
                .add_service(crate::core::CustomService::new(
                    on.underlying.clone(),
                    external_ports,
                ));

        Ok(Py::new(
            py,
            PyClassInitializer::from(Service {
                underlying: service.clone(),
            })
            .add_subclass(CustomService {
                underlying: service,
            }),
        )?
        .into_py(py))
    }

    #[allow(non_snake_case)]
    fn HydroflowCrate(
        &self,
        py: Python<'_>,
        src: String,
        on: &Host,
        example: Option<String>,
        features: Option<Vec<String>>,
        args: Option<Vec<String>>,
    ) -> PyResult<Py<pyo3::PyAny>> {
        let service =
            self.underlying
                .blocking_write()
                .add_service(crate::core::HydroflowCrate::new(
                    src.into(),
                    on.underlying.clone(),
                    example,
                    features,
                    args,
                ));

        Ok(Py::new(
            py,
            PyClassInitializer::from(Service {
                underlying: service.clone(),
            })
            .add_subclass(HydroflowCrate {
                underlying: service,
            }),
        )?
        .into_py(py))
    }

    fn deploy<'p>(&self, py: Python<'p>) -> PyResult<&'p pyo3::PyAny> {
        let underlying = self.underlying.clone();
        interruptible_future_to_py(py, async move {
            underlying.write().await.deploy().await.map_err(|e| {
                Python::with_gil(|py| {
                    AnyhowError::new_err(
                        Py::new(
                            py,
                            AnyhowWrapper {
                                underlying: Arc::new(RwLock::new(Some(e))),
                            },
                        )
                        .unwrap(),
                    )
                })
            })?;
            Python::with_gil(|py| Ok(py.None()))
        })
    }

    fn start<'p>(&self, py: Python<'p>) -> PyResult<&'p pyo3::PyAny> {
        let underlying = self.underlying.clone();
        interruptible_future_to_py(py, async move {
            underlying.write().await.start().await;
            Ok(Python::with_gil(|py| py.None()))
        })
    }
}

#[pyclass(subclass)]
pub struct Host {
    underlying: Arc<RwLock<dyn crate::core::Host>>,
}

#[pyclass(extends=Host, subclass)]
struct LocalhostHost {
    underlying: Arc<RwLock<crate::core::LocalhostHost>>,
}

#[pymethods]
impl LocalhostHost {
    fn client_only(&self, py: Python<'_>) -> PyResult<Py<pyo3::PyAny>> {
        let arc = Arc::new(RwLock::new(
            self.underlying.try_read().unwrap().client_only(),
        ));

        Ok(Py::new(
            py,
            PyClassInitializer::from(Host {
                underlying: arc.clone(),
            })
            .add_subclass(LocalhostHost { underlying: arc }),
        )?
        .into_py(py))
    }
}

#[pyclass]
#[derive(Clone)]
struct GCPNetwork {
    underlying: Arc<RwLock<crate::core::gcp::GCPNetwork>>,
}

#[pymethods]
impl GCPNetwork {
    #[new]
    fn new(project: String, existing: Option<String>) -> Self {
        GCPNetwork {
            underlying: Arc::new(RwLock::new(crate::core::gcp::GCPNetwork::new(
                project, existing,
            ))),
        }
    }
}

#[pyclass(extends=Host, subclass)]
struct GCPComputeEngineHost {
    underlying: Arc<RwLock<crate::core::GCPComputeEngineHost>>,
}

#[pymethods]
impl GCPComputeEngineHost {
    #[getter]
    fn internal_ip(&self) -> String {
        self.underlying
            .blocking_read()
            .launched
            .as_ref()
            .unwrap()
            .internal_ip
            .clone()
    }

    #[getter]
    fn external_ip(&self) -> Option<String> {
        self.underlying
            .blocking_read()
            .launched
            .as_ref()
            .unwrap()
            .external_ip
            .clone()
    }

    #[getter]
    fn ssh_key_path(&self) -> String {
        self.underlying
            .blocking_read()
            .launched
            .as_ref()
            .unwrap()
            .ssh_key_path()
            .to_str()
            .unwrap()
            .to_string()
    }
}

#[pyclass(subclass)]
pub struct Service {
    underlying: Arc<RwLock<dyn crate::core::Service>>,
}

#[pymethods]
impl Service {
    fn stop<'p>(&self, py: Python<'p>) -> PyResult<&'p pyo3::PyAny> {
        let underlying = self.underlying.clone();
        interruptible_future_to_py(py, async move {
            underlying.write().await.stop().await.unwrap();
            Ok(Python::with_gil(|py| py.None()))
        })
    }
}

#[pyclass]
struct PyReceiver {
    receiver: Arc<Receiver<String>>,
}

#[pymethods]
impl PyReceiver {
    fn next<'p>(&self, py: Python<'p>) -> PyResult<&'p pyo3::PyAny> {
        let my_receiver = self.receiver.clone();
        interruptible_future_to_py(py, async move {
            let underlying = my_receiver.recv();
            Ok(underlying.await.map(Some).unwrap_or(None))
        })
    }
}

#[pyclass(extends=Service, subclass)]
struct CustomService {
    underlying: Arc<RwLock<crate::core::CustomService>>,
}

#[pymethods]
impl CustomService {
    fn client_port(&self, py: Python<'_>) -> PyResult<Py<pyo3::PyAny>> {
        let arc = Arc::new(RwLock::new(
            crate::core::custom_service::CustomClientPort::new(Arc::downgrade(&self.underlying)),
        ));

        Ok(Py::new(
            py,
            PyClassInitializer::from(HydroflowSink {
                underlying: arc.clone(),
            })
            .add_subclass(CustomClientPort { underlying: arc }),
        )?
        .into_py(py))
    }
}

#[pyclass(extends=HydroflowSink, subclass)]
#[derive(Clone)]
struct CustomClientPort {
    underlying: Arc<RwLock<crate::core::custom_service::CustomClientPort>>,
}

#[pymethods]
impl CustomClientPort {
    fn send_to(&mut self, to: &HydroflowSink) {
        self.underlying
            .try_write()
            .unwrap()
            .send_to(to.underlying.try_write().unwrap().deref_mut());
    }

    fn tagged(&self, tag: u32) -> TaggedSource {
        TaggedSource {
            underlying: Arc::new(RwLock::new(
                crate::core::hydroflow_crate::ports::TaggedSource {
                    source: self.underlying.clone(),
                    tag,
                },
            )),
        }
    }

    fn server_port<'p>(&self, py: Python<'p>) -> PyResult<&'p pyo3::PyAny> {
        let underlying = self.underlying.clone();
        interruptible_future_to_py(py, async move {
            let underlying = underlying.read().await;
            Ok(ServerPort {
                underlying: Some(underlying.server_port().await),
            })
        })
    }
}

#[pyclass(extends=Service, subclass)]
struct HydroflowCrate {
    underlying: Arc<RwLock<crate::core::HydroflowCrate>>,
}

fn convert_next_to_generator(receiver: impl IntoPy<PyObject>) -> PyResult<PyObject> {
    Python::with_gil(|py| {
        // load helper python function as a string
        let module = PyModule::from_code(
            py,
            r#"
async def pyreceiver_to_async_generator(pyreceiver):
    while True:
        res = await pyreceiver.next()
        if res is None:
            break
        else:
            yield res
    "#,
            "converter",
            "converter",
        )?;

        Ok(module
            .call_method1("pyreceiver_to_async_generator", (receiver.into_py(py),))
            .unwrap()
            .into())
    })
}

#[pymethods]
impl HydroflowCrate {
    fn stdout<'p>(&self, py: Python<'p>) -> PyResult<&'p pyo3::PyAny> {
        let underlying = self.underlying.clone();
        interruptible_future_to_py(py, async move {
            let underlying = underlying.read().await;
            convert_next_to_generator(PyReceiver {
                receiver: Arc::new(underlying.stdout().await),
            })
        })
    }

    fn stderr<'p>(&self, py: Python<'p>) -> PyResult<&'p pyo3::PyAny> {
        let underlying = self.underlying.clone();
        interruptible_future_to_py(py, async move {
            let underlying = underlying.read().await;
            convert_next_to_generator(PyReceiver {
                receiver: Arc::new(underlying.stderr().await),
            })
        })
    }

    fn exit_code<'p>(&self, py: Python<'p>) -> PyResult<&'p pyo3::PyAny> {
        let underlying = self.underlying.clone();
        interruptible_future_to_py(py, async move {
            let underlying = underlying.read().await;
            Ok(underlying.exit_code().await)
        })
    }

    #[getter]
    fn ports(&self) -> HydroflowCratePorts {
        HydroflowCratePorts {
            underlying: self.underlying.clone(),
        }
    }
}

#[pyclass]
#[derive(Clone)]
struct HydroflowCratePorts {
    underlying: Arc<RwLock<crate::core::HydroflowCrate>>,
}

#[pymethods]
impl HydroflowCratePorts {
    fn __getattribute__(&self, name: String, py: Python<'_>) -> PyResult<Py<pyo3::PyAny>> {
        let arc = Arc::new(RwLock::new(
            self.underlying
                .try_read()
                .unwrap()
                .get_port(name, &self.underlying),
        ));

        Ok(Py::new(
            py,
            PyClassInitializer::from(HydroflowSink {
                underlying: arc.clone(),
            })
            .add_subclass(HydroflowCratePort { underlying: arc }),
        )?
        .into_py(py))
    }
}

#[pyclass(extends=HydroflowSink, subclass)]
#[derive(Clone)]
struct HydroflowCratePort {
    underlying: Arc<RwLock<crate::core::hydroflow_crate::ports::HydroflowPortConfig>>,
}

#[pymethods]
impl HydroflowCratePort {
    fn merge(&self, py: Python<'_>) -> PyResult<Py<pyo3::PyAny>> {
        let arc = Arc::new(RwLock::new(
            self.underlying.try_read().unwrap().clone().merge(),
        ));

        Ok(Py::new(
            py,
            PyClassInitializer::from(HydroflowSink {
                underlying: arc.clone(),
            })
            .add_subclass(HydroflowCratePort { underlying: arc }),
        )?
        .into_py(py))
    }

    fn send_to(&mut self, to: &mut HydroflowSink) {
        self.underlying
            .try_write()
            .unwrap()
            .send_to(to.underlying.try_write().unwrap().deref_mut());
    }

    fn tagged(&self, tag: u32) -> TaggedSource {
        TaggedSource {
            underlying: Arc::new(RwLock::new(
                crate::core::hydroflow_crate::ports::TaggedSource {
                    source: self.underlying.clone(),
                    tag,
                },
            )),
        }
    }
}

#[pyfunction]
fn demux(mapping: &PyDict) -> HydroflowSink {
    HydroflowSink {
        underlying: Arc::new(RwLock::new(
            crate::core::hydroflow_crate::ports::DemuxSink {
                demux: mapping
                    .into_iter()
                    .map(|(k, v)| {
                        let k = k.extract::<u32>().unwrap();
                        let v = v.extract::<HydroflowSink>().unwrap();
                        (k, v.underlying)
                    })
                    .collect(),
            },
        )),
    }
}

#[pyclass(subclass)]
#[derive(Clone)]
struct TaggedSource {
    underlying: Arc<RwLock<crate::core::hydroflow_crate::ports::TaggedSource>>,
}

#[pymethods]
impl TaggedSource {
    fn send_to(&mut self, to: &mut HydroflowSink) {
        self.underlying
            .try_write()
            .unwrap()
            .send_to(to.underlying.try_write().unwrap().deref_mut());
    }

    fn tagged(&self, tag: u32) -> TaggedSource {
        TaggedSource {
            underlying: Arc::new(RwLock::new(
                crate::core::hydroflow_crate::ports::TaggedSource {
                    source: self.underlying.clone(),
                    tag,
                },
            )),
        }
    }
}

#[pyclass(extends=HydroflowSink, subclass)]
#[derive(Clone)]
struct HydroflowNull {
    underlying: Arc<RwLock<crate::core::hydroflow_crate::ports::NullSourceSink>>,
}

#[pymethods]
impl HydroflowNull {
    fn send_to(&mut self, to: &mut HydroflowSink) {
        self.underlying
            .try_write()
            .unwrap()
            .send_to(to.underlying.try_write().unwrap().deref_mut());
    }

    fn tagged(&self, tag: u32) -> TaggedSource {
        TaggedSource {
            underlying: Arc::new(RwLock::new(
                crate::core::hydroflow_crate::ports::TaggedSource {
                    source: self.underlying.clone(),
                    tag,
                },
            )),
        }
    }
}

#[pyfunction]
fn null(py: Python<'_>) -> PyResult<Py<pyo3::PyAny>> {
    let arc = Arc::new(RwLock::new(
        crate::core::hydroflow_crate::ports::NullSourceSink,
    ));

    Ok(Py::new(
        py,
        PyClassInitializer::from(HydroflowSink {
            underlying: arc.clone(),
        })
        .add_subclass(HydroflowNull { underlying: arc }),
    )?
    .into_py(py))
}

#[pyclass]
struct ServerPort {
    underlying: Option<hydroflow_cli_integration::ServerOrBound>,
}

#[pymethods]
impl ServerPort {
    fn json(&self, py: Python<'_>) -> Py<pyo3::PyAny> {
        if let ServerOrBound::Server(server) = self.underlying.as_ref().unwrap() {
            pythonize(py, &server).unwrap()
        } else {
            panic!()
        }
    }

    #[allow(clippy::wrong_self_convention)]
    fn into_source<'p>(&mut self, py: Python<'p>) -> PyResult<&'p pyo3::PyAny> {
        let underlying = self.underlying.take().unwrap();
        interruptible_future_to_py(py, async move {
            convert_next_to_generator(PythonStream {
                underlying: Arc::new(RwLock::new(
                    underlying.connect::<ConnectedBidi>().await.into_source(),
                )),
            })
        })
    }

    #[allow(clippy::wrong_self_convention)]
    fn into_sink<'p>(&mut self, py: Python<'p>) -> PyResult<&'p pyo3::PyAny> {
        let underlying = self.underlying.take().unwrap();
        interruptible_future_to_py(py, async move {
            let connected = underlying.connect::<ConnectedBidi>().await.into_sink();

            Ok(PythonSink {
                underlying: Arc::new(RwLock::new(connected)),
            })
        })
    }
}

#[pyclass]
#[derive(Clone)]
struct PythonSink {
    underlying: Arc<RwLock<DynSink<Bytes>>>,
}

#[pymethods]
impl PythonSink {
    fn send<'p>(&mut self, data: Py<PyBytes>, py: Python<'p>) -> PyResult<&'p PyAny> {
        let underlying = self.underlying.clone();
        let bytes = Bytes::from(data.as_bytes(py).to_vec());
        interruptible_future_to_py(py, async move {
            underlying.write().await.send(bytes).await?;
            Ok(())
        })
    }
}

#[pyclass]
#[derive(Clone)]
struct PythonStream {
    underlying: Arc<RwLock<DynStream>>,
}

#[pymethods]
impl PythonStream {
    fn next<'p>(&mut self, py: Python<'p>) -> PyResult<&'p PyAny> {
        let underlying = self.underlying.clone();
        interruptible_future_to_py(py, async move {
            let read_res = underlying.write().await.next().await;
            Python::with_gil(|py| {
                Ok(read_res
                    .map(|b| b.map(|b| Some(PyBytes::new(py, &b))).unwrap_or(None))
                    .unwrap_or(None)
                    .into_py(py))
            })
        })
    }
}

#[pymodule]
pub fn _core(py: Python<'_>, module: &PyModule) -> PyResult<()> {
    module.add("AnyhowError", py.get_type::<AnyhowError>())?;
    module.add_class::<AnyhowWrapper>()?;

    module.add_class::<HydroflowSink>()?;
    module.add_class::<Deployment>()?;

    module.add_class::<Host>()?;
    module.add_class::<LocalhostHost>()?;

    module.add_class::<GCPNetwork>()?;
    module.add_class::<GCPComputeEngineHost>()?;

    module.add_class::<Service>()?;
    module.add_class::<CustomService>()?;
    module.add_class::<CustomClientPort>()?;
    module.add_class::<HydroflowCrate>()?;
    module.add_class::<HydroflowCratePort>()?;

    module.add_class::<ServerPort>()?;
    module.add_class::<PythonSink>()?;
    module.add_class::<PythonStream>()?;

    module.add_function(wrap_pyfunction!(demux, module)?)?;
    module.add_function(wrap_pyfunction!(null, module)?)?;

    module.add_wrapped(wrap_pymodule!(cli::cli))?;

    Ok(())
}<|MERGE_RESOLUTION|>--- conflicted
+++ resolved
@@ -30,15 +30,7 @@
 impl SafeCancelToken {
     fn safe_cancel(&mut self) {
         if let Some(token) = self.cancel_tx.take() {
-<<<<<<< HEAD
-            if token.send(()).is_ok() {
-                eprintln!("Received cancellation, cleaning up...");
-            }
-        } else {
-            eprintln!("Already received cancellation, please be patient!");
-=======
             let _ = token.send(());
->>>>>>> 93fb3404
         }
     }
 }
@@ -54,29 +46,12 @@
 import asyncio
 import sys
 async def coroutine_to_safely_cancellable(c, cancel_token):
-<<<<<<< HEAD
-    while True:
-        try:
-            cancel = True
-            ok, cancel = await asyncio.shield(c)
-            is_done = True
-        except asyncio.CancelledError:
-            cancel_token.safe_cancel()
-            is_done = False
-
-        if is_done:
-            if not cancel:
-                return ok
-            else:
-                raise asyncio.CancelledError()
-=======
     try:
         return await asyncio.shield(c)
     except asyncio.CancelledError:
         cancel_token.safe_cancel()
         await c
         raise asyncio.CancelledError()
->>>>>>> 93fb3404
 "#,
         "coro_converter",
         "coro_converter",
