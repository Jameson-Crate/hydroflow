--- conflicted
+++ resolved
@@ -13,10 +13,7 @@
     ResourceResult, ServerStrategy,
 };
 use crate::hydroflow_crate::build::BuildOutput;
-<<<<<<< HEAD
-=======
 use crate::HostStrategyGetter;
->>>>>>> 654b77d8
 
 pub mod launched_binary;
 pub use launched_binary::*;
