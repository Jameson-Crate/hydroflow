use std::borrow::Cow;
use std::collections::HashMap;
use std::net::SocketAddr;
use std::path::PathBuf;
use std::sync::{Arc, Mutex};
use std::time::Duration;

use anyhow::{Context, Result};
use async_ssh2_lite::ssh2::ErrorCode;
use async_ssh2_lite::{AsyncChannel, AsyncSession, Error, SessionConfiguration};
use async_trait::async_trait;
use futures::io::BufReader;
use futures::{AsyncBufReadExt, AsyncWriteExt};
use hydroflow_cli_integration::ServerBindConfig;
use nanoid::nanoid;
use tokio::net::{TcpListener, TcpStream};
use tokio::sync::{mpsc, oneshot};

use super::progress::ProgressTracker;
use super::util::async_retry;
use super::{LaunchedBinary, LaunchedHost, ResourceResult, ServerStrategy};
use crate::hydroflow_crate::build::BuildOutput;
use crate::util::prioritized_broadcast;

struct LaunchedSshBinary {
    _resource_result: Arc<ResourceResult>,
    session: Option<AsyncSession<TcpStream>>,
    channel: AsyncChannel<TcpStream>,
    stdin_sender: mpsc::UnboundedSender<String>,
    stdout_receivers: Arc<Mutex<Vec<mpsc::UnboundedSender<String>>>>,
    stdout_cli_receivers: Arc<Mutex<Option<oneshot::Sender<String>>>>,
    stderr_receivers: Arc<Mutex<Vec<mpsc::UnboundedSender<String>>>>,
}

#[async_trait]
impl LaunchedBinary for LaunchedSshBinary {
<<<<<<< HEAD
    async fn stdin(&self) -> Sender<String> {
=======
    fn stdin(&self) -> mpsc::UnboundedSender<String> {
>>>>>>> 654b77d8
        self.stdin_sender.clone()
    }

    fn cli_stdout(&self) -> oneshot::Receiver<String> {
        let mut receivers = self.stdout_cli_receivers.lock().unwrap();

        if receivers.is_some() {
            panic!("Only one CLI stdout receiver is allowed at a time");
        }

        let (sender, receiver) = oneshot::channel::<String>();
        *receivers = Some(sender);
        receiver
    }

    fn stdout(&self) -> mpsc::UnboundedReceiver<String> {
        let mut receivers = self.stdout_receivers.lock().unwrap();
        let (sender, receiver) = mpsc::unbounded_channel::<String>();
        receivers.push(sender);
        receiver
    }

    fn stderr(&self) -> mpsc::UnboundedReceiver<String> {
        let mut receivers = self.stderr_receivers.lock().unwrap();
        let (sender, receiver) = mpsc::unbounded_channel::<String>();
        receivers.push(sender);
        receiver
    }

    fn exit_code(&self) -> Option<i32> {
        // until the program exits, the exit status is meaningless
        if self.channel.eof() {
            self.channel.exit_status().ok()
        } else {
            None
        }
    }

    async fn wait(&mut self) -> Option<i32> {
        self.channel.wait_eof().await.unwrap();
        let ret = self.exit_code();
        self.channel.wait_close().await.unwrap();
        ret
    }
}

impl Drop for LaunchedSshBinary {
    fn drop(&mut self) {
        let session = self.session.take().unwrap();
        std::thread::scope(|s| {
            s.spawn(|| {
                let runtime = tokio::runtime::Builder::new_multi_thread().build().unwrap();
                runtime
                    .block_on(session.disconnect(None, "", None))
                    .unwrap();
            })
            .join()
            .unwrap();
        });
    }
}

#[async_trait]
pub trait LaunchedSshHost: Send + Sync {
    fn get_internal_ip(&self) -> String;
    fn get_external_ip(&self) -> Option<String>;
    fn get_cloud_provider(&self) -> String;
    fn resource_result(&self) -> &Arc<ResourceResult>;
    fn ssh_user(&self) -> &str;

    fn ssh_key_path(&self) -> PathBuf {
        self.resource_result()
            .terraform
            .deployment_folder
            .as_ref()
            .unwrap()
            .path()
            .join(".ssh")
            .join("vm_instance_ssh_key_pem")
    }

    fn server_config(&self, bind_type: &ServerStrategy) -> ServerBindConfig {
        match bind_type {
            ServerStrategy::UnixSocket => ServerBindConfig::UnixSocket,
            ServerStrategy::InternalTcpPort => {
                ServerBindConfig::TcpPort(self.get_internal_ip().clone())
            }
            ServerStrategy::ExternalTcpPort(_) => todo!(),
            ServerStrategy::Demux(demux) => {
                let mut config_map = HashMap::new();
                for (key, underlying) in demux {
                    config_map.insert(*key, LaunchedSshHost::server_config(self, underlying));
                }

                ServerBindConfig::Demux(config_map)
            }
            ServerStrategy::Merge(merge) => {
                let mut configs = vec![];
                for underlying in merge {
                    configs.push(LaunchedSshHost::server_config(self, underlying));
                }

                ServerBindConfig::Merge(configs)
            }
            ServerStrategy::Tagged(underlying, id) => ServerBindConfig::Tagged(
                Box::new(LaunchedSshHost::server_config(self, underlying)),
                *id,
            ),
            ServerStrategy::Null => ServerBindConfig::Null,
        }
    }

    async fn open_ssh_session(&self) -> Result<AsyncSession<TcpStream>> {
        let target_addr = SocketAddr::new(
            self.get_external_ip()
                .as_ref()
                .context(
                    self.get_cloud_provider()
                        + " host must be configured with an external IP to launch binaries",
                )?
                .parse()
                .unwrap(),
            22,
        );

        let res = ProgressTracker::leaf(
            format!(
                "connecting to host @ {}",
                self.get_external_ip().as_ref().unwrap()
            ),
            async_retry(
                &|| async {
                    let mut config = SessionConfiguration::new();
                    config.set_compress(true);

                    let mut session =
                        AsyncSession::<TcpStream>::connect(target_addr, Some(config)).await?;

                    session.handshake().await?;

                    session
                        .userauth_pubkey_file(
                            self.ssh_user(),
                            None,
                            self.ssh_key_path().as_path(),
                            None,
                        )
                        .await?;

                    Ok(session)
                },
                10,
                Duration::from_secs(1),
            ),
        )
        .await?;

        Ok(res)
    }
}

#[async_trait]
impl<T: LaunchedSshHost> LaunchedHost for T {
    fn server_config(&self, bind_type: &ServerStrategy) -> ServerBindConfig {
        LaunchedSshHost::server_config(self, bind_type)
    }

    async fn copy_binary(&self, binary: &BuildOutput) -> Result<()> {
        let session = self.open_ssh_session().await?;

        let sftp = async_retry(
            &|| async { Ok(session.sftp().await?) },
            10,
            Duration::from_secs(1),
        )
        .await?;

        // we may be deploying multiple binaries, so give each a unique name
        let unique_name = &binary.unique_id;

        let user = self.ssh_user();
        let binary_path = PathBuf::from(format!("/home/{user}/hydro-{unique_name}"));

        if sftp.stat(&binary_path).await.is_err() {
            let random = nanoid!(8);
            let temp_path = PathBuf::from(format!("/home/{user}/hydro-{random}"));
            let sftp = &sftp;

            ProgressTracker::rich_leaf(
                format!("uploading binary to {}", binary_path.display()),
                |set_progress, _| {
                    let binary = &binary;
                    let binary_path = &binary_path;
                    async move {
                        let mut created_file = sftp.create(&temp_path).await?;

                        let mut index = 0;
                        while index < binary.bin_data.len() {
                            let written = created_file
                                .write(
                                    &binary.bin_data[index
                                        ..std::cmp::min(index + 128 * 1024, binary.bin_data.len())],
                                )
                                .await?;
                            index += written;
                            set_progress(
                                ((index as f64 / binary.bin_data.len() as f64) * 100.0) as u64,
                            );
                        }
                        let mut orig_file_stat = sftp.stat(&temp_path).await?;
                        orig_file_stat.perm = Some(0o755); // allow the copied binary to be executed by anyone
                        created_file.setstat(orig_file_stat).await?;
                        created_file.close().await?;
                        drop(created_file);

                        match sftp.rename(&temp_path, binary_path, None).await {
                            Ok(_) => {}
                            Err(Error::Ssh2(e)) if e.code() == ErrorCode::SFTP(4) => {
                                // file already exists
                                sftp.unlink(&temp_path).await?;
                            }
                            Err(e) => return Err(e.into()),
                        }

                        anyhow::Ok(())
                    }
                },
            )
            .await?;
        }
        drop(sftp);

        Ok(())
    }

    async fn launch_binary(
        &self,
        id: String,
        binary: &BuildOutput,
        args: &[String],
        perf: Option<PathBuf>,
    ) -> Result<Box<dyn LaunchedBinary>> {
        let session = self.open_ssh_session().await?;

        let unique_name = &binary.unique_id;

        let user = self.ssh_user();
        let binary_path = PathBuf::from(format!("/home/{user}/hydro-{unique_name}"));

        let channel = ProgressTracker::leaf(
            format!("launching binary {}", binary_path.display()),
            async {
                let mut channel =
                    async_retry(
                        &|| async {
                            Ok(tokio::time::timeout(
                                Duration::from_secs(60),
                                session.channel_session(),
                            )
                            .await??)
                        },
                        10,
                        Duration::from_secs(1),
                    )
                    .await?;
                let binary_path_string = binary_path.to_str().unwrap();
                let args_string = args
                    .iter()
                    .map(|s| shell_escape::unix::escape(Cow::from(s)))
                    .fold("".to_string(), |acc, v| format!("{acc} {v}"));
                channel
                    .exec(&format!("{binary_path_string}{args_string}"))
                    .await?;
                if perf.is_some() {
                    todo!("Profiling on remote machines is not (yet) supported");
                }

                anyhow::Ok(channel)
            },
        )
        .await?;

        let (stdin_sender, mut stdin_receiver) = mpsc::unbounded_channel::<String>();
        let mut stdin = channel.stream(0); // stream 0 is stdout/stdin, we use it for stdin
        tokio::spawn(async move {
            while let Some(line) = stdin_receiver.recv().await {
                if stdin.write_all(line.as_bytes()).await.is_err() {
                    break;
                }

                stdin.flush().await.unwrap();
            }
        });

        let id_clone = id.clone();
        let (stdout_cli_receivers, stdout_receivers) =
            prioritized_broadcast(BufReader::new(channel.stream(0)).lines(), move |s| {
                println!("[{id_clone}] {s}")
            });
        let (_, stderr_receivers) =
            prioritized_broadcast(BufReader::new(channel.stderr()).lines(), move |s| {
                eprintln!("[{id}] {s}")
            });

        Ok(Box::new(LaunchedSshBinary {
            _resource_result: self.resource_result().clone(),
            session: Some(session),
            channel,
            stdin_sender,
            stdout_cli_receivers,
            stdout_receivers,
            stderr_receivers,
        }))
    }

    async fn forward_port(&self, addr: &SocketAddr) -> Result<SocketAddr> {
        let session = self.open_ssh_session().await?;

        let local_port = TcpListener::bind("127.0.0.1:0").await?;
        let local_addr = local_port.local_addr()?;

        let internal_ip = addr.ip().to_string();
        let port = addr.port();

        tokio::spawn(async move {
            #[allow(clippy::never_loop)]
            while let Ok((mut local_stream, _)) = local_port.accept().await {
                let mut channel = session
                    .channel_direct_tcpip(&internal_ip, port, None)
                    .await
                    .unwrap();
                let _ = tokio::io::copy_bidirectional(&mut local_stream, &mut channel).await;
                break;
                // TODO(shadaj): we should be returning an Arc so that we know
                // if anyone wants to connect to this forwarded port
            }

            ProgressTracker::println("[hydro] closing forwarded port");
        });

        Ok(local_addr)
    }
}<|MERGE_RESOLUTION|>--- conflicted
+++ resolved
@@ -34,11 +34,7 @@
 
 #[async_trait]
 impl LaunchedBinary for LaunchedSshBinary {
-<<<<<<< HEAD
-    async fn stdin(&self) -> Sender<String> {
-=======
     fn stdin(&self) -> mpsc::UnboundedSender<String> {
->>>>>>> 654b77d8
         self.stdin_sender.clone()
     }
 
