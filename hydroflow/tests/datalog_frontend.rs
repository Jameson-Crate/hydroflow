use multiplatform_test::multiplatform_test;

use hydroflow::datalog;
use hydroflow::util::collect_ready;

#[multiplatform_test]
pub fn test_minimal() {
    let (in_send, input) = hydroflow::util::unbounded_channel::<(usize, usize)>();
    let (out, mut out_recv) = hydroflow::util::unbounded_channel::<(usize, usize)>();

    in_send.send((1, 2)).unwrap();

    let mut flow = datalog!(
        r#"
        .input input `source_stream(input)`
        .output out `for_each(|v| out.send(v).unwrap())`

        out(y, x) :- input(x, y).
        "#
    );

    flow.run_tick();

    assert_eq!(&*collect_ready::<Vec<_>, _>(&mut out_recv), &[(2, 1)]);
}

#[multiplatform_test]
pub fn test_duplicated_facts() {
    let (in_send, input) = hydroflow::util::unbounded_channel::<(usize, usize)>();
    let (out, mut out_recv) = hydroflow::util::unbounded_channel::<(usize, usize)>();

    in_send.send((1, 2)).unwrap();

    let mut flow = datalog!(
        r#"
        .input input `source_stream(input)`
        .output out `for_each(|v| out.send(v).unwrap())`

        out(y, x) :- input(x, y).
        out(y, x) :- input(x, y).
        "#
    );

    flow.run_tick();

    assert_eq!(&*collect_ready::<Vec<_>, _>(&mut out_recv), &[(2, 1)]);
}

#[multiplatform_test]
pub fn test_join_with_self() {
    let (in_send, input) = hydroflow::util::unbounded_channel::<(usize, usize)>();
    let (out, mut out_recv) = hydroflow::util::unbounded_channel::<(usize, usize)>();

    in_send.send((1, 2)).unwrap();
    in_send.send((2, 1)).unwrap();
    in_send.send((1, 3)).unwrap();

    let mut flow = datalog!(
        r#"
        .input input `source_stream(input)`
        .output out `for_each(|v| out.send(v).unwrap())`

        out(x, y) :- input(x, y), input(y, x).
        "#
    );

    flow.run_tick();

    assert_eq!(
        &*collect_ready::<Vec<_>, _>(&mut out_recv),
        &[(2, 1), (1, 2)]
    );
}

#[multiplatform_test]
pub fn test_wildcard_fields() {
    let (in_send, input) = hydroflow::util::unbounded_channel::<(usize, usize)>();
    let (out, mut out_recv) = hydroflow::util::unbounded_channel::<(usize,)>();

    let mut flow = datalog!(
        r#"
        .input input `source_stream(input)`
        .output out `for_each(|v| out.send(v).unwrap())`

        out(x) :- input(x, _), input(_, x).
        "#
    );

    in_send.send((1, 2)).unwrap();
    in_send.send((3, 1)).unwrap();

    flow.run_tick();

    assert_eq!(&*collect_ready::<Vec<_>, _>(&mut out_recv), &[(1,)]);
}

#[multiplatform_test]
pub fn test_multi_use_intermediate() {
    let (in_send, input) = hydroflow::util::unbounded_channel::<(usize, usize)>();
    let (out, mut out_recv) = hydroflow::util::unbounded_channel::<(usize, usize)>();

    in_send.send((1, 2)).unwrap();
    in_send.send((2, 1)).unwrap();
    in_send.send((1, 3)).unwrap();

    let mut flow = datalog!(
        r#"
        .input input `source_stream(input)`
        .output out `for_each(|v| out.send(v).unwrap())`

        in_dup(x, y) :- input(x, y).
        out(x, y) :- in_dup(x, y), in_dup(y, x).
        "#
    );

    flow.run_tick();

    assert_eq!(
        &*collect_ready::<Vec<_>, _>(&mut out_recv),
        &[(2, 1), (1, 2)]
    );
}

#[multiplatform_test]
pub fn test_join_with_other() {
    let (in1_send, in1) = hydroflow::util::unbounded_channel::<(usize, usize)>();
    let (in2_send, in2) = hydroflow::util::unbounded_channel::<(usize, usize)>();
    let (out, mut out_recv) = hydroflow::util::unbounded_channel::<(usize, usize)>();

    let mut flow = datalog!(
        r#"
        .input in1 `source_stream(in1)`
        .input in2 `source_stream(in2)`
        .output out `for_each(|v| out.send(v).unwrap())`

        out(x, y) :- in1(x, y), in2(y, x).
        "#
    );

    in1_send.send((1, 2)).unwrap();
    in1_send.send((1, 3)).unwrap();
    in2_send.send((2, 1)).unwrap();
    in2_send.send((4, 1)).unwrap();

    flow.run_tick();

    assert_eq!(&*collect_ready::<Vec<_>, _>(&mut out_recv), &[(1, 2)]);

    in1_send.send((1, 3)).unwrap();
    in1_send.send((1, 4)).unwrap();
    in2_send.send((3, 1)).unwrap();

    flow.run_tick();

    assert_eq!(&*collect_ready::<Vec<_>, _>(&mut out_recv), &[(1, 3)]);
}

#[multiplatform_test]
pub fn test_multiple_contributors() {
    let (in1_send, in1) = hydroflow::util::unbounded_channel::<(usize, usize)>();
    let (in2_send, in2) = hydroflow::util::unbounded_channel::<(usize, usize)>();
    let (out, mut out_recv) = hydroflow::util::unbounded_channel::<(usize, usize)>();

    in1_send.send((1, 2)).unwrap();
    in2_send.send((3, 1)).unwrap();

    let mut flow = datalog!(
        r#"
        .input in1 `source_stream(in1)`
        .input in2 `source_stream(in2)`
        .output out `for_each(|v| out.send(v).unwrap())`

        out(x, y) :- in1(x, y).
        out(x, y) :- in2(y, x).
        "#
    );

    flow.run_tick();

    assert_eq!(
        &*collect_ready::<Vec<_>, _>(&mut out_recv),
        &[(1, 2), (1, 3)]
    );
}

#[multiplatform_test]
pub fn test_transitive_closure() {
    let (edges_send, edges) = hydroflow::util::unbounded_channel::<(usize, usize)>();
    let (seed_reachable_send, seed_reachable) = hydroflow::util::unbounded_channel::<(usize,)>();
    let (reachable, mut reachable_recv) = hydroflow::util::unbounded_channel::<(usize,)>();

    seed_reachable_send.send((1,)).unwrap();
    edges_send.send((3, 4)).unwrap();
    edges_send.send((1, 2)).unwrap();
    edges_send.send((2, 5)).unwrap();

    let mut flow = datalog!(
        r#"
        .input edges `source_stream(edges)`
        .input seed_reachable `source_stream(seed_reachable)`
        .output reachable `for_each(|v| reachable.send(v).unwrap())`

        reachable(x) :- seed_reachable(x).
        reachable(y) :- reachable(x), edges(x, y).
        "#
    );

    flow.run_tick();

    assert_eq!(
        &*collect_ready::<Vec<_>, _>(&mut reachable_recv),
        &[(1,), (2,), (5,)]
    );
}

#[multiplatform_test]
pub fn test_triple_relation_join() {
    let (in1_send, in1) = hydroflow::util::unbounded_channel::<(usize, usize)>();
    let (in2_send, in2) = hydroflow::util::unbounded_channel::<(usize, usize)>();
    let (in3_send, in3) = hydroflow::util::unbounded_channel::<(usize, usize)>();
    let (out, mut out_recv) = hydroflow::util::unbounded_channel::<(usize, usize, usize, usize)>();

    in1_send.send((1, 2)).unwrap();
    in2_send.send((2, 1)).unwrap();

    in3_send.send((1, 3)).unwrap();
    in3_send.send((1, 4)).unwrap();
    in3_send.send((2, 3)).unwrap();

    let mut flow = datalog!(
        r#"
        .input in1 `source_stream(in1)`
        .input in2 `source_stream(in2)`
        .input in3 `source_stream(in3)`
        .output out `for_each(|v| out.send(v).unwrap())`

        out(d, c, b, a) :- in1(a, b), in2(b, c), in3(c, d).
        "#
    );

    flow.run_tick();

    assert_eq!(
        &*collect_ready::<Vec<_>, _>(&mut out_recv),
        &[(3, 1, 2, 1), (4, 1, 2, 1)]
    );
}

#[multiplatform_test]
pub fn test_local_constraints() {
    let (in_send, input) = hydroflow::util::unbounded_channel::<(usize, usize)>();
    let (out, mut out_recv) = hydroflow::util::unbounded_channel::<(usize, usize)>();

    in_send.send((1, 2)).unwrap();
    in_send.send((1, 1)).unwrap();

    let mut flow = datalog!(
        r#"
        .input input `source_stream(input)`
        .output out `for_each(|v| out.send(v).unwrap())`

        out(x, x) :- input(x, x).
        "#
    );

    flow.run_tick();

    assert_eq!(&*collect_ready::<Vec<_>, _>(&mut out_recv), &[(1, 1)]);
}

#[multiplatform_test]
pub fn test_boolean_relation_eq() {
    let (in_send, input) = hydroflow::util::unbounded_channel::<(usize, usize)>();
    let (out, mut out_recv) = hydroflow::util::unbounded_channel::<(usize, usize)>();

    in_send.send((1, 1)).unwrap();
    in_send.send((1, 2)).unwrap();
    in_send.send((2, 1)).unwrap();

    let mut flow = datalog!(
        r#"
        .input input `source_stream(input)`
        .output out `for_each(|v| out.send(v).unwrap())`

        out(a, b) :- input(a, b), ( a == b ).
        "#
    );

    flow.run_tick();

    assert_eq!(&*collect_ready::<Vec<_>, _>(&mut out_recv), &[(1, 1)]);
}

#[multiplatform_test]
pub fn test_boolean_relation_lt() {
    let (in_send, input) = hydroflow::util::unbounded_channel::<(usize, usize)>();
    let (out, mut out_recv) = hydroflow::util::unbounded_channel::<(usize, usize)>();

    in_send.send((1, 1)).unwrap();
    in_send.send((1, 2)).unwrap();
    in_send.send((2, 1)).unwrap();

    let mut flow = datalog!(
        r#"
        .input input `source_stream(input)`
        .output out `for_each(|v| out.send(v).unwrap())`

        out(a, b) :- input(a, b), ( a < b ).
        "#
    );

    flow.run_tick();

    assert_eq!(&*collect_ready::<Vec<_>, _>(&mut out_recv), &[(1, 2)]);
}

#[multiplatform_test]
pub fn test_boolean_relation_le() {
    let (in_send, input) = hydroflow::util::unbounded_channel::<(usize, usize)>();
    let (out, mut out_recv) = hydroflow::util::unbounded_channel::<(usize, usize)>();

    in_send.send((1, 1)).unwrap();
    in_send.send((1, 2)).unwrap();
    in_send.send((2, 1)).unwrap();

    let mut flow = datalog!(
        r#"
        .input input `source_stream(input)`
        .output out `for_each(|v| out.send(v).unwrap())`

        out(a, b) :- input(a, b), ( a <= b ).
        "#
    );

    flow.run_tick();

    assert_eq!(
        &*collect_ready::<Vec<_>, _>(&mut out_recv),
        &[(1, 1), (1, 2)]
    );
}

#[multiplatform_test]
pub fn test_boolean_relation_gt() {
    let (in_send, input) = hydroflow::util::unbounded_channel::<(usize, usize)>();
    let (out, mut out_recv) = hydroflow::util::unbounded_channel::<(usize, usize)>();

    in_send.send((1, 1)).unwrap();
    in_send.send((1, 2)).unwrap();
    in_send.send((2, 1)).unwrap();

    let mut flow = datalog!(
        r#"
        .input input `source_stream(input)`
        .output out `for_each(|v| out.send(v).unwrap())`

        out(a, b) :- input(a, b), ( a > b ).
        "#
    );

    flow.run_tick();

    assert_eq!(&*collect_ready::<Vec<_>, _>(&mut out_recv), &[(2, 1)]);
}

#[multiplatform_test]
pub fn test_boolean_relation_ge() {
    let (in_send, input) = hydroflow::util::unbounded_channel::<(usize, usize)>();
    let (out, mut out_recv) = hydroflow::util::unbounded_channel::<(usize, usize)>();

    in_send.send((1, 1)).unwrap();
    in_send.send((1, 2)).unwrap();
    in_send.send((2, 1)).unwrap();

    let mut flow = datalog!(
        r#"
        .input input `source_stream(input)`
        .output out `for_each(|v| out.send(v).unwrap())`

        out(a, b) :- input(a, b), ( a >= b ).
        "#
    );

    flow.run_tick();

    assert_eq!(
        &*collect_ready::<Vec<_>, _>(&mut out_recv),
        &[(1, 1), (2, 1)]
    );
}

#[multiplatform_test]
pub fn test_join_multiple_and_relation() {
    let (in1_send, in1) = hydroflow::util::unbounded_channel::<(usize, usize)>();
    let (in2_send, in2) = hydroflow::util::unbounded_channel::<(usize, usize)>();
    let (in3_send, in3) = hydroflow::util::unbounded_channel::<(usize, usize)>();
    let (out, mut out_recv) = hydroflow::util::unbounded_channel::<(usize, usize, usize, usize)>();

    in1_send.send((1, 2)).unwrap();

    in2_send.send((2, 3)).unwrap();
    in2_send.send((2, 4)).unwrap();

    in3_send.send((3, 4)).unwrap();
    in3_send.send((4, 5)).unwrap();
    in3_send.send((4, 0)).unwrap();

    let mut flow = datalog!(
        r#"
        .input in1 `source_stream(in1)`
        .input in2 `source_stream(in2)`
        .input in3 `source_stream(in3)`
        .output out `for_each(|v| out.send(v).unwrap())`

        out(a, b, c, d) :- in1(a, b), in2(b, c), in3(c, d), ( d > a ).
        "#
    );
    flow.run_tick();

    assert_eq!(
        &*collect_ready::<Vec<_>, _>(&mut out_recv),
        &[(1, 2, 3, 4), (1, 2, 4, 5)]
    );
}

#[multiplatform_test]
pub fn test_join_multiple_then_relation() {
    // Same test as test_join_multiple_and_relation, except with a filter on top instead of a
    // filter in the join.
    let (in1_send, in1) = hydroflow::util::unbounded_channel::<(usize, usize)>();
    let (in2_send, in2) = hydroflow::util::unbounded_channel::<(usize, usize)>();
    let (in3_send, in3) = hydroflow::util::unbounded_channel::<(usize, usize)>();
    let (out, mut out_recv) = hydroflow::util::unbounded_channel::<(usize, usize, usize, usize)>();

    in1_send.send((1, 2)).unwrap();

    in2_send.send((2, 3)).unwrap();
    in2_send.send((2, 4)).unwrap();

    in3_send.send((3, 4)).unwrap();
    in3_send.send((4, 5)).unwrap();
    in3_send.send((4, 0)).unwrap();

    let mut flow = datalog!(
        r#"
        .input in1 `source_stream(in1)`
        .input in2 `source_stream(in2)`
        .input in3 `source_stream(in3)`
        .output out `for_each(|v| out.send(v).unwrap())`

        int(a, b, c, d) :- in1(a, b), in2(b, c), in3(c, d).
        out(a, b, c, d) :- int(a, b, c, d), ( d > a ).
        "#
    );
    flow.run_tick();

    assert_eq!(
        &*collect_ready::<Vec<_>, _>(&mut out_recv),
        &[(1, 2, 3, 4), (1, 2, 4, 5)]
    );
}

#[multiplatform_test]
pub fn test_next_tick() {
    let (ints_1_send, ints_1) = hydroflow::util::unbounded_channel::<(usize,)>();
    let (ints_2_send, ints_2) = hydroflow::util::unbounded_channel::<(usize,)>();
    let (result, mut result_recv) = hydroflow::util::unbounded_channel::<(usize,)>();

    ints_1_send.send((1,)).unwrap();
    ints_1_send.send((2,)).unwrap();
    ints_2_send.send((3,)).unwrap();
    ints_2_send.send((4,)).unwrap();

    let mut flow = datalog!(
        r#"
        .input ints_1 `source_stream(ints_1)`
        .input ints_2 `source_stream(ints_2)`
        .output result `for_each(|v| result.send(v).unwrap())`

        result(x) :- ints_1(x).
        result(x) :+ ints_2(x).
        "#
    );

    flow.run_tick();

    assert_eq!(
        &*collect_ready::<Vec<_>, _>(&mut result_recv),
        &[(1,), (2,)]
    );

    flow.run_tick();

    assert_eq!(
        &*collect_ready::<Vec<_>, _>(&mut result_recv),
        &[(3,), (4,)]
    );
}

#[multiplatform_test]
pub fn test_anti_join() {
    let (ints_1_send, ints_1) = hydroflow::util::unbounded_channel::<(usize, usize)>();
    let (ints_2_send, ints_2) = hydroflow::util::unbounded_channel::<(usize, usize)>();
    let (ints_3_send, ints_3) = hydroflow::util::unbounded_channel::<(usize,)>();
    let (result, mut result_recv) = hydroflow::util::unbounded_channel::<(usize, usize)>();

    let mut flow = datalog!(
        r#"
        .input ints_1 `source_stream(ints_1)`
        .input ints_2 `source_stream(ints_2)`
        .input ints_3 `source_stream(ints_3)`
        .output result `for_each(|v| result.send(v).unwrap())`

        result(x, z) :- ints_1(x, y), ints_2(y, z), !ints_3(y)
        "#
    );

    ints_1_send.send((1, 2)).unwrap();
    ints_1_send.send((2, 3)).unwrap();
    ints_2_send.send((2, 3)).unwrap();
    ints_2_send.send((3, 4)).unwrap();
    ints_3_send.send((2,)).unwrap();

    flow.run_tick();

    assert_eq!(&*collect_ready::<Vec<_>, _>(&mut result_recv), &[(2, 4)]);

    ints_1_send.send((1, 2)).unwrap();
    ints_1_send.send((2, 3)).unwrap();
    ints_2_send.send((2, 3)).unwrap();
    ints_2_send.send((3, 4)).unwrap();
    ints_3_send.send((3,)).unwrap();

    flow.run_tick();

    assert_eq!(&*collect_ready::<Vec<_>, _>(&mut result_recv), &[(1, 3)]);
}

#[multiplatform_test]
pub fn test_anti_join_next_tick() {
    let (ints_1_send, ints_1) = hydroflow::util::unbounded_channel::<(usize, usize)>();
    let (ints_2_send, ints_2) = hydroflow::util::unbounded_channel::<(usize, usize)>();
    let (ints_3_send, ints_3) = hydroflow::util::unbounded_channel::<(usize,)>();
    let (result, mut result_recv) = hydroflow::util::unbounded_channel::<(usize, usize)>();

    let mut flow = datalog!(
        r#"
        .input ints_1 `source_stream(ints_1)`
        .input ints_2 `source_stream(ints_2)`
        .input ints_3 `source_stream(ints_3)`
        .output result `for_each(|v| result.send(v).unwrap())`

        result(x, z) :+ ints_1(x, y), ints_2(y, z), !ints_3(y)
        "#
    );

    ints_1_send.send((1, 2)).unwrap();
    ints_1_send.send((2, 3)).unwrap();
    ints_2_send.send((2, 3)).unwrap();
    ints_2_send.send((3, 4)).unwrap();
    ints_3_send.send((2,)).unwrap();

    flow.run_tick();

    assert_eq!(&*collect_ready::<Vec<_>, _>(&mut result_recv), &[]);

    ints_1_send.send((1, 2)).unwrap();
    ints_1_send.send((2, 3)).unwrap();
    ints_2_send.send((2, 3)).unwrap();
    ints_2_send.send((3, 4)).unwrap();
    ints_3_send.send((3,)).unwrap();

    flow.run_tick();

    assert_eq!(&*collect_ready::<Vec<_>, _>(&mut result_recv), &[(2, 4)]);

    flow.run_tick();

    assert_eq!(&*collect_ready::<Vec<_>, _>(&mut result_recv), &[(1, 3)]);
}

#[multiplatform_test]
pub fn test_anti_join_next_tick_cycle() {
    let (ints_1_send, ints_1) = hydroflow::util::unbounded_channel::<(usize, usize)>();
    let (ints_2_send, ints_2) = hydroflow::util::unbounded_channel::<(usize, usize)>();
    let (ints_3_send, ints_3) = hydroflow::util::unbounded_channel::<(usize,)>();
    let (result, mut result_recv) = hydroflow::util::unbounded_channel::<(usize, usize)>();

    let mut flow = datalog!(
        r#"
        .input ints_1 `source_stream(ints_1)`
        .input ints_2 `source_stream(ints_2)`
        .input ints_3 `source_stream(ints_3)`
        .output result `for_each(|v| result.send(v).unwrap())`

        result(x, z) :+ ints_1(x, y), ints_2(y, z), !ints_3(y), !result(x, z)
        "#
    );

    ints_1_send.send((1, 2)).unwrap();
    ints_1_send.send((2, 3)).unwrap();
    ints_2_send.send((2, 3)).unwrap();
    ints_2_send.send((3, 4)).unwrap();
    ints_3_send.send((2,)).unwrap();

    flow.run_tick();

    assert_eq!(&*collect_ready::<Vec<_>, _>(&mut result_recv), &[]);

    ints_1_send.send((1, 2)).unwrap();
    ints_1_send.send((2, 3)).unwrap();
    ints_2_send.send((2, 3)).unwrap();
    ints_2_send.send((3, 4)).unwrap();

    flow.run_tick();

    assert_eq!(&*collect_ready::<Vec<_>, _>(&mut result_recv), &[(2, 4)]);

    flow.run_tick();

    assert_eq!(&*collect_ready::<Vec<_>, _>(&mut result_recv), &[(1, 3)]);
}

#[multiplatform_test]
fn test_max() {
    let (ints_send, ints) = hydroflow::util::unbounded_channel::<(usize, usize)>();
    let (result, mut result_recv) = hydroflow::util::unbounded_channel::<(usize, usize)>();

    let mut flow = datalog!(
        r#"
        .input ints `source_stream(ints)`
        .output result `for_each(|v| result.send(v).unwrap())`

        result(max(a), b) :- ints(a, b)
        "#
    );

    ints_send.send((1, 2)).unwrap();
    ints_send.send((2, 2)).unwrap();
    ints_send.send((3, 2)).unwrap();

    ints_send.send((3, 3)).unwrap();
    ints_send.send((4, 3)).unwrap();
    ints_send.send((5, 3)).unwrap();

    flow.run_tick();

    let mut res = collect_ready::<Vec<_>, _>(&mut result_recv);
    res.sort_by_key(|v| v.0);
    assert_eq!(&res, &[(3, 2), (5, 3)]);
}

#[multiplatform_test]
fn test_max_all() {
    let (ints_send, ints) = hydroflow::util::unbounded_channel::<(usize, usize)>();
    let (result, mut result_recv) = hydroflow::util::unbounded_channel::<(usize, usize)>();

    let mut flow = datalog!(
        r#"
        .input ints `source_stream(ints)`
        .output result `for_each(|v| result.send(v).unwrap())`

        result(max(a), max(b)) :- ints(a, b)
        "#
    );

    ints_send.send((1, 3)).unwrap();
    ints_send.send((2, 2)).unwrap();
    ints_send.send((3, 1)).unwrap();

    flow.run_tick();

    assert_eq!(&*collect_ready::<Vec<_>, _>(&mut result_recv), &[(3, 3)]);
}

#[multiplatform_test]
fn test_max_next_tick() {
    let (ints_send, ints) = hydroflow::util::unbounded_channel::<(usize, usize)>();
    let (result, mut result_recv) = hydroflow::util::unbounded_channel::<(usize, usize)>();

    let mut flow = datalog!(
        r#"
        .input ints `source_stream(ints)`
        .output result `for_each(|v| result.send(v).unwrap())`

        result(max(a), max(b)) :+ ints(a, b)
        "#
    );

    ints_send.send((1, 3)).unwrap();
    ints_send.send((2, 2)).unwrap();
    ints_send.send((3, 1)).unwrap();

    flow.run_tick();

    assert_eq!(&*collect_ready::<Vec<_>, _>(&mut result_recv), &[]);

    flow.run_tick();

    assert_eq!(&*collect_ready::<Vec<_>, _>(&mut result_recv), &[(3, 3)]);
}

#[multiplatform_test]
fn test_send_to_node() {
    let (ints_send_1, ints_1) = hydroflow::util::unbounded_channel::<(usize, usize)>();
    let (_ints_send_2, ints_2) = hydroflow::util::unbounded_channel::<(usize, usize)>();

    let (result_1, mut result_recv_1) = hydroflow::util::unbounded_channel::<(usize,)>();
    let (result_2, mut result_recv_2) = hydroflow::util::unbounded_channel::<(usize,)>();

    let (_async_send_result_1, async_receive_result_1) =
        hydroflow::util::unbounded_channel::<(usize,)>();
    let (async_send_result_2, async_receive_result_2) =
        hydroflow::util::unbounded_channel::<(usize,)>();

    let mut flow_1 = {
        let ints = ints_1;
        let async_receive_result = async_receive_result_1;
        let result = result_1;

        let async_send_result = move |node: usize, data: (usize,)| {
            assert!(node == 2);
            async_send_result_2.send(data).unwrap();
        };

        datalog!(
            r#"
            .input ints `source_stream(ints)`
            .output result `for_each(|v| result.send(v).unwrap())`
            .async result `for_each(|(node, data)| async_send_result(node, data))` `source_stream(async_receive_result)`

            result@b(a) :~ ints(a, b)
            "#
        )
    };

    let mut flow_2 = {
        let ints = ints_2;
        let async_receive_result = async_receive_result_2;
        let result = result_2;

        let async_send_result = |_: usize, _: (usize,)| {
            panic!("Should not be called");
        };

        datalog!(
            r#"
            .input ints `source_stream(ints)`
            .output result `for_each(|v| result.send(v).unwrap())`
            .async result `for_each(|(node, data)| async_send_result(node, data))` `source_stream(async_receive_result)`

            result@b(a) :~ ints(a, b)
            "#
        )
    };

    ints_send_1.send((5, 2)).unwrap();

    flow_1.run_tick();
    flow_2.run_tick();

    assert_eq!(&*collect_ready::<Vec<_>, _>(&mut result_recv_1), &[]);
    assert_eq!(&*collect_ready::<Vec<_>, _>(&mut result_recv_2), &[(5,)]);
}

#[multiplatform_test]
fn test_aggregations_and_comments() {
    let (ints_send, ints) = hydroflow::util::unbounded_channel::<(usize, usize)>();
    let (result, mut result_recv) = hydroflow::util::unbounded_channel::<(usize, usize)>();
    let (result2, mut result_recv2) = hydroflow::util::unbounded_channel::<(usize, usize)>();

    let mut flow = datalog!(
        r#"
        # david doesn't think this line of code will execute
        .input ints `source_stream(ints)`
        .output result `for_each(|v| result.send(v).unwrap())`
        .output result2 `for_each(|v| result2.send(v).unwrap())`

        result(count(a), b) :- ints(a, b)
        result(sum(a), b) :+ ints(a, b)
        result2(choose(a), b) :- ints(a, b)
        "#
    );

    ints_send.send((1, 3)).unwrap();
    ints_send.send((2, 3)).unwrap();
    ints_send.send((3, 3)).unwrap();
    ints_send.send((4, 3)).unwrap();
    ints_send.send((3, 1)).unwrap();

    flow.run_tick();

    let mut res = collect_ready::<Vec<_>, _>(&mut result_recv);
    res.sort_by_key(|v| v.0);
    assert_eq!(&res, &[(1, 1), (4, 3)]);

    let mut res2 = collect_ready::<Vec<_>, _>(&mut result_recv2); // Assumes deterministic choose
    res2.sort_by_key(|v| v.0);
    assert_eq!(&res2, &[(1, 3), (3, 1)]);

    flow.run_tick();

    let mut res = collect_ready::<Vec<_>, _>(&mut result_recv);
    res.sort_by_key(|v| v.0);
    assert_eq!(&res, &[(3, 1), (10, 3)]);
}

#[multiplatform_test]
fn test_aggregations_group_by_expr() {
    let (ints_send, ints) = hydroflow::util::unbounded_channel::<(usize, usize)>();
    let (result, mut result_recv) = hydroflow::util::unbounded_channel::<(usize, usize)>();

    let mut flow = datalog!(
        r#"
        .input ints `source_stream(ints)`
        .output result `for_each(|v| result.send(v).unwrap())`

        result(a % 2, sum(b)) :- ints(a, b)
        "#
    );

    ints_send.send((1, 1)).unwrap();
    ints_send.send((2, 1)).unwrap();
    ints_send.send((3, 1)).unwrap();

    flow.run_tick();

    let mut res = collect_ready::<Vec<_>, _>(&mut result_recv);
    res.sort_by_key(|v| v.0);
    assert_eq!(&res, &[(0, 1), (1, 2)]);
}

#[multiplatform_test]
fn test_choose_strings() {
    let (strings_send, strings) = hydroflow::util::unbounded_channel::<(String,)>();
    let (result, mut result_recv) = hydroflow::util::unbounded_channel::<(String,)>();

    let mut flow = datalog!(
        r#"
        .input strings `source_stream(strings)`
        .output result `for_each(|v| result.send(v).unwrap())`

        result(choose(a)) :- strings(a)
        "#
    );

    strings_send.send(("hello".to_string(),)).unwrap();

    flow.run_tick();

    assert_eq!(
        &collect_ready::<Vec<_>, _>(&mut result_recv),
        &[("hello".to_string(),)]
    );
}

#[multiplatform_test]
fn test_non_copy_but_clone() {
    let (strings_send, strings) = hydroflow::util::unbounded_channel::<(String, String)>();
    let (result, mut result_recv) = hydroflow::util::unbounded_channel::<(String, String)>();

    let mut flow = datalog!(
        r#"
        .input strings `source_stream(strings)`
        .output result `for_each(|v| result.send(v).unwrap())`

        result(a, a) :- strings(a, a), strings(a, a), (a == a)
        "#
    );

    strings_send
        .send(("Hello".to_string(), "Hello".to_string()))
        .unwrap();

    flow.run_tick();

    assert_eq!(
        &*collect_ready::<Vec<_>, _>(&mut result_recv),
        &[("Hello".to_string(), "Hello".to_string())]
    );
}

#[multiplatform_test]
fn test_expr_lhs() {
    let (ints_send, ints) = hydroflow::util::unbounded_channel::<(i64,)>();
    let (result, mut result_recv) = hydroflow::util::unbounded_channel::<(i64,)>();

    let mut flow = datalog!(
        r#"
        .input ints `source_stream(ints)`
        .output result `for_each(|v| result.send(v).unwrap())`

        result(123) :- ints(a)
        result(a + 123) :- ints(a)
        result(a + a) :- ints(a)
        result(123 - a) :- ints(a)
        result(123 % (a + 5)) :- ints(a)
        result(a * 5) :- ints(a)
        "#
    );

    ints_send.send((1,)).unwrap();

    flow.run_tick();

    assert_eq!(
        &*collect_ready::<Vec<_>, _>(&mut result_recv),
        &[(123,), (124,), (2,), (122,), (3,), (5,)]
    );
}

#[multiplatform_test]
fn test_less_than_relation() {
    let (ints_send, ints) = hydroflow::util::unbounded_channel::<(i64,)>();
    let (result, mut result_recv) = hydroflow::util::unbounded_channel::<(i64,)>();

    let mut flow = datalog!(
        r#"
        .input ints `source_stream(ints)`
        .output result `for_each(|v| result.send(v).unwrap())`

        result(b) :- ints(a), less_than(b, a)
        "#
    );

    ints_send.send((5,)).unwrap();

    flow.run_tick();

    assert_eq!(
        &*collect_ready::<Vec<_>, _>(&mut result_recv),
        &[(0,), (1,), (2,), (3,), (4,)]
    );
}

#[multiplatform_test]
fn test_expr_predicate() {
    let (ints_send, ints) = hydroflow::util::unbounded_channel::<(i64,)>();
    let (result, mut result_recv) = hydroflow::util::unbounded_channel::<(i64,)>();

    let mut flow = datalog!(
        r#"
        .input ints `source_stream(ints)`
        .output result `for_each(|v| result.send(v).unwrap())`

        result(1) :- ints(a), (a == 0)
        result(2) :- ints(a), (a != 0)
        result(3) :- ints(a), (a - 1 == 0)
        result(4) :- ints(a), (a - 1 == 1 - 1)
        "#
    );

    ints_send.send((1,)).unwrap();

    flow.run_tick();

    assert_eq!(
        &*collect_ready::<Vec<_>, _>(&mut result_recv),
        &[(2,), (3,), (4,)]
    );
}

#[multiplatform_test]
fn test_persist() {
    let (ints1_send, ints1) = hydroflow::util::unbounded_channel::<(i64,)>();
    let (ints2_send, ints2) = hydroflow::util::unbounded_channel::<(i64,)>();
    let (ints3_send, ints3) = hydroflow::util::unbounded_channel::<(i64,)>();
    let (result, mut result_recv) = hydroflow::util::unbounded_channel::<(i64, i64, i64)>();
    let (result2, mut result2_recv) = hydroflow::util::unbounded_channel::<(i64,)>();
    let (result3, mut result3_recv) = hydroflow::util::unbounded_channel::<(i64,)>();
<<<<<<< HEAD
=======
    let (result4, mut result4_recv) = hydroflow::util::unbounded_channel::<(i64,)>();
>>>>>>> 5f847db8

    let mut flow = datalog!(
        r#"
        .input ints1 `source_stream(ints1)`
        .persist ints1

        .input ints2 `source_stream(ints2)`
        .persist ints2

        .input ints3 `source_stream(ints3)`
        
        .output result `for_each(|v| result.send(v).unwrap())`
        .output result2 `for_each(|v| result2.send(v).unwrap())`
        .output result3 `for_each(|v| result3.send(v).unwrap())`
<<<<<<< HEAD
=======
        .output result4 `for_each(|v| result4.send(v).unwrap())`
>>>>>>> 5f847db8

        result(a, b, c) :- ints1(a), ints2(b), ints3(c)
        result2(a) :- ints1(a), !ints2(a)

        intermediate(a) :- ints1(a)
        result3(a) :- intermediate(a)
<<<<<<< HEAD
=======

        .persist intermediate_persist
        intermediate_persist(a) :- ints1(a)
        result4(a) :- intermediate_persist(a)
>>>>>>> 5f847db8
        "#
    );

    ints1_send.send((1,)).unwrap();
    ints2_send.send((2,)).unwrap();
    ints3_send.send((5,)).unwrap();

    flow.run_tick();

    assert_eq!(&*collect_ready::<Vec<_>, _>(&mut result_recv), &[(1, 2, 5)]);
    assert_eq!(&*collect_ready::<Vec<_>, _>(&mut result2_recv), &[(1,)]);
    assert_eq!(&*collect_ready::<Vec<_>, _>(&mut result3_recv), &[(1,)]);
<<<<<<< HEAD
=======
    assert_eq!(&*collect_ready::<Vec<_>, _>(&mut result4_recv), &[(1,)]);
>>>>>>> 5f847db8

    ints2_send.send((1,)).unwrap();
    ints2_send.send((3,)).unwrap();
    ints3_send.send((6,)).unwrap();

    flow.run_tick();

    assert_eq!(
        &*collect_ready::<Vec<_>, _>(&mut result_recv),
        &[(1, 2, 6), (1, 1, 6), (1, 3, 6)]
    );
    assert_eq!(&*collect_ready::<Vec<_>, _>(&mut result2_recv), &[]);
    assert_eq!(&*collect_ready::<Vec<_>, _>(&mut result3_recv), &[(1,)]);
<<<<<<< HEAD
=======
    assert_eq!(&*collect_ready::<Vec<_>, _>(&mut result4_recv), &[(1,)]);
>>>>>>> 5f847db8
}

#[multiplatform_test]
fn test_persist_uniqueness() {
    let (ints2_send, ints2) = hydroflow::util::unbounded_channel::<(i64,)>();
    let (result, mut result_recv) = hydroflow::util::unbounded_channel::<(usize,)>();

    let mut flow = datalog!(
        r#"
        .persist ints1

        .input ints2 `source_stream(ints2)`
        
        ints1(a) :- ints2(a)
        
        .output result `for_each(|v| result.send(v).unwrap())`

        result(count(a)) :- ints1(a)
        "#
    );

    ints2_send.send((1,)).unwrap();

    flow.run_tick();

    assert_eq!(&*collect_ready::<Vec<_>, _>(&mut result_recv), &[(1,)]);

    ints2_send.send((1,)).unwrap();

    flow.run_tick();

    assert_eq!(&*collect_ready::<Vec<_>, _>(&mut result_recv), &[(1,)]);

    ints2_send.send((2,)).unwrap();

    flow.run_tick();

    assert_eq!(&*collect_ready::<Vec<_>, _>(&mut result_recv), &[(2,)]);
}

#[multiplatform_test]
fn test_wildcard_join_count() {
    let (ints1_send, ints1) = hydroflow::util::unbounded_channel::<(i64, i64)>();
    let (ints2_send, ints2) = hydroflow::util::unbounded_channel::<(i64,)>();
    let (result, mut result_recv) = hydroflow::util::unbounded_channel::<(usize,)>();
    let (result2, mut result2_recv) = hydroflow::util::unbounded_channel::<(usize,)>();

    let mut flow = datalog!(
        r#"
        .input ints1 `source_stream(ints1)` 
        .input ints2 `source_stream(ints2)`
        
        .output result `for_each(|v| result.send(v).unwrap())`
        .output result2 `for_each(|v| result2.send(v).unwrap())`

        result(count(*)) :- ints1(a, _), ints2(a)
        result2(count(a)) :- ints1(a, _), ints2(a)
        "#
    );

    ints1_send.send((1, 1)).unwrap();
    ints1_send.send((1, 2)).unwrap();
    ints2_send.send((1,)).unwrap();

    flow.run_tick();

    assert_eq!(&*collect_ready::<Vec<_>, _>(&mut result_recv), &[(2,)]);
    assert_eq!(&*collect_ready::<Vec<_>, _>(&mut result2_recv), &[(1,)]);
}<|MERGE_RESOLUTION|>--- conflicted
+++ resolved
@@ -968,10 +968,7 @@
     let (result, mut result_recv) = hydroflow::util::unbounded_channel::<(i64, i64, i64)>();
     let (result2, mut result2_recv) = hydroflow::util::unbounded_channel::<(i64,)>();
     let (result3, mut result3_recv) = hydroflow::util::unbounded_channel::<(i64,)>();
-<<<<<<< HEAD
-=======
     let (result4, mut result4_recv) = hydroflow::util::unbounded_channel::<(i64,)>();
->>>>>>> 5f847db8
 
     let mut flow = datalog!(
         r#"
@@ -986,23 +983,17 @@
         .output result `for_each(|v| result.send(v).unwrap())`
         .output result2 `for_each(|v| result2.send(v).unwrap())`
         .output result3 `for_each(|v| result3.send(v).unwrap())`
-<<<<<<< HEAD
-=======
         .output result4 `for_each(|v| result4.send(v).unwrap())`
->>>>>>> 5f847db8
 
         result(a, b, c) :- ints1(a), ints2(b), ints3(c)
         result2(a) :- ints1(a), !ints2(a)
 
         intermediate(a) :- ints1(a)
         result3(a) :- intermediate(a)
-<<<<<<< HEAD
-=======
 
         .persist intermediate_persist
         intermediate_persist(a) :- ints1(a)
         result4(a) :- intermediate_persist(a)
->>>>>>> 5f847db8
         "#
     );
 
@@ -1015,10 +1006,7 @@
     assert_eq!(&*collect_ready::<Vec<_>, _>(&mut result_recv), &[(1, 2, 5)]);
     assert_eq!(&*collect_ready::<Vec<_>, _>(&mut result2_recv), &[(1,)]);
     assert_eq!(&*collect_ready::<Vec<_>, _>(&mut result3_recv), &[(1,)]);
-<<<<<<< HEAD
-=======
     assert_eq!(&*collect_ready::<Vec<_>, _>(&mut result4_recv), &[(1,)]);
->>>>>>> 5f847db8
 
     ints2_send.send((1,)).unwrap();
     ints2_send.send((3,)).unwrap();
@@ -1032,10 +1020,7 @@
     );
     assert_eq!(&*collect_ready::<Vec<_>, _>(&mut result2_recv), &[]);
     assert_eq!(&*collect_ready::<Vec<_>, _>(&mut result3_recv), &[(1,)]);
-<<<<<<< HEAD
-=======
     assert_eq!(&*collect_ready::<Vec<_>, _>(&mut result4_recv), &[(1,)]);
->>>>>>> 5f847db8
 }
 
 #[multiplatform_test]
