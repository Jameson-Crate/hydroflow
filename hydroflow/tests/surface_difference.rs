use hydroflow::{assert_graphvis_snapshots, util::collect_ready};
use multiplatform_test::multiplatform_test;

#[multiplatform_test]
pub fn test_diff_timing() {
    // An edge in the input data = a pair of `usize` vertex IDs.
    let (pos_send, pos_recv) = hydroflow::util::unbounded_channel::<usize>();
    let (neg_send, neg_recv) = hydroflow::util::unbounded_channel::<usize>();

    let mut df = hydroflow::hydroflow_syntax! {
        diff = difference() -> for_each(|x| println!("diff: {:?}", x));

        poss = source_stream(pos_recv); //-> tee();
        poss -> [pos]diff;
        // if you enable the comment below it produces the right answer
        // poss -> for_each(|x| println!("pos: {:?}", x));

        negs = source_stream(neg_recv) -> tee();
        negs -> [neg]diff;
        negs -> for_each(|x| println!("neg: {:?}", x));

    };
    assert_graphvis_snapshots!(df);

    df.run_tick();
    println!("{}x{}", df.current_tick(), df.current_stratum());

    println!("A");

    pos_send.send(1).unwrap();
    pos_send.send(2).unwrap();
    pos_send.send(3).unwrap();
    pos_send.send(4).unwrap();
    neg_send.send(2).unwrap();
    neg_send.send(3).unwrap();
    df.run_tick();

    println!("B");
    neg_send.send(1).unwrap();
    df.run_tick();
}

#[multiplatform_test]
pub fn test_diff_static() {
    // An edge in the input data = a pair of `usize` vertex IDs.
    let (pos_send, pos_recv) = hydroflow::util::unbounded_channel::<usize>();
    let (neg_send, neg_recv) = hydroflow::util::unbounded_channel::<usize>();

    let (output_send, mut output_recv) = hydroflow::util::unbounded_channel::<usize>();

    let mut df = hydroflow::hydroflow_syntax! {
        diff = difference::<'tick, 'static>() -> for_each(|v| output_send.send(v).unwrap());

        poss = source_stream(pos_recv); //-> tee();
        poss -> [pos]diff;
        // if you enable the comment below it produces the right answer
        // poss -> for_each(|x| println!("pos: {:?}", x));

        negs = source_stream(neg_recv) -> tee();
        negs -> [neg]diff;
        negs -> for_each(|x| println!("neg: {:?}", x));

    };
    assert_graphvis_snapshots!(df);

    pos_send.send(1).unwrap();
    pos_send.send(2).unwrap();

    neg_send.send(2).unwrap();

    df.run_tick();
<<<<<<< HEAD
    
=======

>>>>>>> 5f847db8
    assert_eq!(&[1], &*collect_ready::<Vec<_>, _>(&mut output_recv));

    pos_send.send(1).unwrap();
    pos_send.send(2).unwrap();
    pos_send.send(3).unwrap();

    df.run_tick();

    assert_eq!(&[1, 3], &*collect_ready::<Vec<_>, _>(&mut output_recv));
}<|MERGE_RESOLUTION|>--- conflicted
+++ resolved
@@ -69,11 +69,7 @@
     neg_send.send(2).unwrap();
 
     df.run_tick();
-<<<<<<< HEAD
-    
-=======
 
->>>>>>> 5f847db8
     assert_eq!(&[1], &*collect_ready::<Vec<_>, _>(&mut output_recv));
 
     pos_send.send(1).unwrap();
