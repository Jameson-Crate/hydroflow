--- conflicted
+++ resolved
@@ -187,15 +187,9 @@
         #[rust_sitter::leaf(text = "(")]
         _l_brace: (),
 
-<<<<<<< HEAD
-        pub left: Spanned<ValueExpr>,
-        pub op: BoolOp,
-        pub right: Spanned<ValueExpr>,
-=======
         pub left: Spanned<IntExpr>,
         pub op: BoolOp,
         pub right: Spanned<IntExpr>,
->>>>>>> b0aa7a83
 
         #[rust_sitter::leaf(text = ")")]
         _r_brace: (),
