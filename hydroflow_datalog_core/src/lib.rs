--- conflicted
+++ resolved
@@ -151,11 +151,7 @@
 
         let output_pipeline: Pipeline = parse_pipeline(&hf_code.code, &get_span)?;
         let output_pipeline = if persists.contains(&target.name) {
-<<<<<<< HEAD
-            parse_quote_spanned! {get_span(target.span)=> persist() -> #output_pipeline}
-=======
             parse_quote_spanned! {get_span(target.span)=> persist() -> unique::<'tick>() -> #output_pipeline}
->>>>>>> 89e7f7fc
         } else {
             output_pipeline
         };
@@ -706,11 +702,7 @@
     };
 
     if out_expanded.persisted {
-<<<<<<< HEAD
-        parse_quote!(persist() -> #without_persist)
-=======
         parse_quote!(persist() -> unique::<'tick>() -> #without_persist)
->>>>>>> 89e7f7fc
     } else {
         without_persist
     }
@@ -988,17 +980,6 @@
             r#"
             .input ints1 `source_stream(ints1)`
             .persist ints1
-<<<<<<< HEAD
-    
-            .input ints2 `source_stream(ints2)`
-            .persist ints2
-    
-            .input ints3 `source_stream(ints3)`
-            
-            .output result `for_each(|v| result.send(v).unwrap())`
-    
-            result(a, b, c) :- ints1(a), ints2(b), ints3(c)
-=======
 
             .input ints2 `source_stream(ints2)`
             .persist ints2
@@ -1027,7 +1008,6 @@
             .output result `for_each(|v| result.send(v).unwrap())`
 
             result(count(a)) :- ints1(a)
->>>>>>> 89e7f7fc
             "#
         );
     }
