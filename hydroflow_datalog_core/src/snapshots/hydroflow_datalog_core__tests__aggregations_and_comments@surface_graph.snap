--- conflicted
+++ resolved
@@ -11,11 +11,7 @@
 11v1 = for_each (| v | result . send (v) . unwrap ());
 12v1 = for_each (| v | result2 . send (v) . unwrap ());
 13v1 = map (| row : (_ , _ ,) | ((row . 1 ,) , ((row . 0) ,)));
-<<<<<<< HEAD
-14v1 = group_by :: < 'tick , (_ ,) , (Option < _ > ,) > (| | (None ,) , | old : & mut (Option < _ > ,) , val : (_ ,) | { old . 0 = if let Some (prev) = old . 0 . take () { Some ({ let prev : (hydroflow :: rustc_hash :: FxHashSet < _ > , _) = prev ; let mut set : hydroflow :: rustc_hash :: FxHashSet :: < _ > = prev . 0 ; if set . insert (val . 0) { (set , prev . 1 + 1) } else { (set , prev . 1) } }) } else { Some ({ let mut set = hydroflow :: rustc_hash :: FxHashSet :: < _ > :: default () ; set . insert (val . 0) ; (set , 1) }) } ; });
-=======
 14v1 = group_by :: < 'tick , (_ ,) , (Option < _ > ,) > (| | (None ,) , | old : & mut (Option < _ > ,) , val : (_ ,) | { old . 0 = if let Some (prev) = old . 0 . take () { Some ({ let prev : (hydroflow :: rustc_hash :: FxHashSet < _ > , _) = prev ; let mut set : hydroflow :: rustc_hash :: FxHashSet < _ > = prev . 0 ; if set . insert (val . 0) { (set , prev . 1 + 1) } else { (set , prev . 1) } }) } else { Some ({ let mut set = hydroflow :: rustc_hash :: FxHashSet :: < _ > :: default () ; set . insert (val . 0) ; (set , 1) }) } ; });
->>>>>>> 5278437b
 15v1 = map (| (g , a) : ((_ ,) , _) | (a . 0 . unwrap () . 1 , g . 0 ,));
 16v1 = map (| row : (_ , _ ,) | ((row . 1 ,) , (row . 0 ,)));
 17v1 = group_by :: < 'tick , (_ ,) , (Option < _ > ,) > (| | (None ,) , | old : & mut (Option < _ > ,) , val : (_ ,) | { old . 0 = if let Some (prev) = old . 0 . take () { Some (prev + val . 0) } else { Some (val . 0) } ; });
