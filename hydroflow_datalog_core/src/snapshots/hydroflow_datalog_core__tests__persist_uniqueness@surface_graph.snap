---
source: hydroflow_datalog_core/src/lib.rs
expression: flat_graph_ref.surface_syntax_string()
---
2v1 = unique :: < 'tick > ();
3v1 = difference :: < 'tick , 'static > ();
4v1 = tee ();
5v1 = next_tick ();
7v1 = unique :: < 'tick > ();
10v1 = unique :: < 'tick > ();
12v1 = source_stream (ints2);
13v1 = for_each (| v | result . send (v) . unwrap ());
14v1 = map (| row : (_ ,) | ((row . 0 ,) , ()));
15v1 = map (| (g , a) : ((_ ,) , _) | (g . 0 ,));
16v1 = map (| row : (_ ,) | (() , ((row . 0) ,)));
<<<<<<< HEAD
17v1 = group_by :: < 'static , () , (Option < _ > ,) > (| | (None ,) , | old : & mut (Option < _ > ,) , val : (_ ,) | { old . 0 = if let Some (prev) = old . 0 . take () { Some ({ let prev : (hydroflow :: rustc_hash :: FxHashSet < _ > , _) = prev ; let mut set : hydroflow :: rustc_hash :: FxHashSet :: < _ > = prev . 0 ; if set . insert (val . 0) { (set , prev . 1 + 1) } else { (set , prev . 1) } }) } else { Some ({ let mut set = hydroflow :: rustc_hash :: FxHashSet :: < _ > :: default () ; set . insert (val . 0) ; (set , 1) }) } ; });
=======
17v1 = group_by :: < 'static , () , (Option < _ > ,) > (| | (None ,) , | old : & mut (Option < _ > ,) , val : (_ ,) | { old . 0 = if let Some (prev) = old . 0 . take () { Some ({ let prev : (hydroflow :: rustc_hash :: FxHashSet < _ > , _) = prev ; let mut set : hydroflow :: rustc_hash :: FxHashSet < _ > = prev . 0 ; if set . insert (val . 0) { (set , prev . 1 + 1) } else { (set , prev . 1) } }) } else { Some ({ let mut set = hydroflow :: rustc_hash :: FxHashSet :: < _ > :: default () ; set . insert (val . 0) ; (set , 1) }) } ; });
>>>>>>> 5278437b
18v1 = map (| (g , a) : (() , _) | (a . 0 . unwrap () . 1 ,));

15v1 -> 2v1;
3v1 -> 4v1;
2v1 -> 3v1;
5v1 -> 3v1;
4v1 -> 5v1;
12v1 -> 7v1;
18v1 -> 10v1;
10v1 -> 13v1;
14v1 -> 15v1;
7v1 -> 14v1;
17v1 -> 18v1;
16v1 -> 17v1;
4v1 -> 16v1;
<|MERGE_RESOLUTION|>--- conflicted
+++ resolved
@@ -13,11 +13,7 @@
 14v1 = map (| row : (_ ,) | ((row . 0 ,) , ()));
 15v1 = map (| (g , a) : ((_ ,) , _) | (g . 0 ,));
 16v1 = map (| row : (_ ,) | (() , ((row . 0) ,)));
-<<<<<<< HEAD
-17v1 = group_by :: < 'static , () , (Option < _ > ,) > (| | (None ,) , | old : & mut (Option < _ > ,) , val : (_ ,) | { old . 0 = if let Some (prev) = old . 0 . take () { Some ({ let prev : (hydroflow :: rustc_hash :: FxHashSet < _ > , _) = prev ; let mut set : hydroflow :: rustc_hash :: FxHashSet :: < _ > = prev . 0 ; if set . insert (val . 0) { (set , prev . 1 + 1) } else { (set , prev . 1) } }) } else { Some ({ let mut set = hydroflow :: rustc_hash :: FxHashSet :: < _ > :: default () ; set . insert (val . 0) ; (set , 1) }) } ; });
-=======
 17v1 = group_by :: < 'static , () , (Option < _ > ,) > (| | (None ,) , | old : & mut (Option < _ > ,) , val : (_ ,) | { old . 0 = if let Some (prev) = old . 0 . take () { Some ({ let prev : (hydroflow :: rustc_hash :: FxHashSet < _ > , _) = prev ; let mut set : hydroflow :: rustc_hash :: FxHashSet < _ > = prev . 0 ; if set . insert (val . 0) { (set , prev . 1 + 1) } else { (set , prev . 1) } }) } else { Some ({ let mut set = hydroflow :: rustc_hash :: FxHashSet :: < _ > :: default () ; set . insert (val . 0) ; (set , 1) }) } ; });
->>>>>>> 5278437b
 18v1 = map (| (g , a) : (() , _) | (a . 0 . unwrap () . 1 ,));
 
 15v1 -> 2v1;
