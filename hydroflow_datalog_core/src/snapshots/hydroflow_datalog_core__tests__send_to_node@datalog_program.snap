---
source: hydroflow_datalog_core/src/lib.rs
expression: "prettyplease::unparse(&wrapped)"
---
fn main() {
    {
        use hydroflow::{var_expr, var_args};
        let mut df = hydroflow::scheduled::graph::Hydroflow::new();
        df.__assign_meta_graph(
<<<<<<< HEAD
            "{\"nodes\":[{\"value\":null,\"version\":0},{\"value\":null,\"version\":2},{\"value\":{\"Operator\":\"unique :: < 'tick > ()\"},\"version\":1},{\"value\":null,\"version\":2},{\"value\":null,\"version\":2},{\"value\":{\"Operator\":\"unique :: < 'tick > ()\"},\"version\":1},{\"value\":null,\"version\":2},{\"value\":{\"Operator\":\"source_stream (ints)\"},\"version\":1},{\"value\":{\"Operator\":\"for_each (| v | result . send (v) . unwrap ())\"},\"version\":1},{\"value\":null,\"version\":2},{\"value\":{\"Operator\":\"unique :: < 'tick > ()\"},\"version\":1},{\"value\":{\"Operator\":\"for_each (| (node , data) | async_send_result (node , data))\"},\"version\":1},{\"value\":{\"Operator\":\"source_stream (async_receive_result)\"},\"version\":1},{\"value\":{\"Operator\":\"unique :: < 'tick > ()\"},\"version\":1},{\"value\":{\"Operator\":\"map (| row : (_ , _ ,) | (row . 0 , row . 1 ,))\"},\"version\":1},{\"value\":{\"Operator\":\"map (| v : (_ , _ ,) | (v . 1 , (v . 0 ,)))\"},\"version\":1}],\"graph\":[{\"value\":null,\"version\":0},{\"value\":[{\"idx\":7,\"version\":1},{\"idx\":2,\"version\":1}],\"version\":3},{\"value\":null,\"version\":2},{\"value\":[{\"idx\":13,\"version\":1},{\"idx\":5,\"version\":1}],\"version\":3},{\"value\":null,\"version\":2},{\"value\":null,\"version\":2},{\"value\":[{\"idx\":5,\"version\":1},{\"idx\":8,\"version\":1}],\"version\":3},{\"value\":[{\"idx\":10,\"version\":1},{\"idx\":11,\"version\":1}],\"version\":1},{\"value\":[{\"idx\":15,\"version\":1},{\"idx\":10,\"version\":1}],\"version\":3},{\"value\":null,\"version\":2},{\"value\":[{\"idx\":12,\"version\":1},{\"idx\":13,\"version\":1}],\"version\":1},{\"value\":null,\"version\":2},{\"value\":[{\"idx\":14,\"version\":1},{\"idx\":15,\"version\":1}],\"version\":1},{\"value\":[{\"idx\":2,\"version\":1},{\"idx\":14,\"version\":1}],\"version\":3}],\"ports\":[{\"value\":null,\"version\":0},{\"value\":[\"Elided\",\"Elided\"],\"version\":3},{\"value\":null,\"version\":0},{\"value\":[\"Elided\",\"Elided\"],\"version\":3},{\"value\":null,\"version\":0},{\"value\":null,\"version\":0},{\"value\":[\"Elided\",\"Elided\"],\"version\":3},{\"value\":[\"Elided\",\"Elided\"],\"version\":1},{\"value\":[\"Elided\",\"Elided\"],\"version\":3},{\"value\":null,\"version\":0},{\"value\":[\"Elided\",\"Elided\"],\"version\":1},{\"value\":null,\"version\":0},{\"value\":[\"Elided\",\"Elided\"],\"version\":1},{\"value\":[\"Elided\",\"Elided\"],\"version\":3}],\"node_subgraph\":[{\"value\":null,\"version\":0},{\"value\":null,\"version\":0},{\"value\":{\"idx\":2,\"version\":1},\"version\":1},{\"value\":null,\"version\":0},{\"value\":null,\"version\":0},{\"value\":{\"idx\":1,\"version\":1},\"version\":1},{\"value\":null,\"version\":0},{\"value\":{\"idx\":2,\"version\":1},\"version\":1},{\"value\":{\"idx\":1,\"version\":1},\"version\":1},{\"value\":null,\"version\":0},{\"value\":{\"idx\":2,\"version\":1},\"version\":1},{\"value\":{\"idx\":2,\"version\":1},\"version\":1},{\"value\":{\"idx\":1,\"version\":1},\"version\":1},{\"value\":{\"idx\":1,\"version\":1},\"version\":1},{\"value\":{\"idx\":2,\"version\":1},\"version\":1},{\"value\":{\"idx\":2,\"version\":1},\"version\":1}],\"subgraph_nodes\":[{\"value\":null,\"version\":0},{\"value\":[{\"idx\":12,\"version\":1},{\"idx\":13,\"version\":1},{\"idx\":5,\"version\":1},{\"idx\":8,\"version\":1}],\"version\":1},{\"value\":[{\"idx\":7,\"version\":1},{\"idx\":2,\"version\":1},{\"idx\":14,\"version\":1},{\"idx\":15,\"version\":1},{\"idx\":10,\"version\":1},{\"idx\":11,\"version\":1}],\"version\":1}],\"subgraph_stratum\":[{\"value\":null,\"version\":0},{\"value\":0,\"version\":1},{\"value\":0,\"version\":1}],\"node_varnames\":[{\"value\":null,\"version\":0},{\"value\":null,\"version\":0},{\"value\":\"ints_insert\",\"version\":1},{\"value\":null,\"version\":0},{\"value\":null,\"version\":0},{\"value\":\"result_insert\",\"version\":1},{\"value\":null,\"version\":0},{\"value\":null,\"version\":0},{\"value\":null,\"version\":0},{\"value\":null,\"version\":0},{\"value\":\"result_async_send\",\"version\":1},{\"value\":\"result_async_send\",\"version\":1}]}",
=======
            "{\"nodes\":[{\"value\":null,\"version\":0},{\"value\":null,\"version\":2},{\"value\":{\"Operator\":\"unique :: < 'tick > ()\"},\"version\":1},{\"value\":null,\"version\":2},{\"value\":null,\"version\":2},{\"value\":{\"Operator\":\"unique :: < 'tick > ()\"},\"version\":1},{\"value\":null,\"version\":2},{\"value\":{\"Operator\":\"source_stream (ints)\"},\"version\":1},{\"value\":{\"Operator\":\"for_each (| v | result . send (v) . unwrap ())\"},\"version\":1},{\"value\":null,\"version\":2},{\"value\":{\"Operator\":\"unique :: < 'tick > ()\"},\"version\":1},{\"value\":{\"Operator\":\"for_each (| (node , data) | async_send_result (node , data))\"},\"version\":1},{\"value\":{\"Operator\":\"source_stream (async_receive_result)\"},\"version\":1},{\"value\":{\"Operator\":\"map (| row : (_ , _ ,) | (row . 0 , row . 1 ,))\"},\"version\":1},{\"value\":{\"Operator\":\"map (| v : (_ , _ ,) | (v . 1 , (v . 0 ,)))\"},\"version\":1}],\"graph\":[{\"value\":null,\"version\":0},{\"value\":[{\"idx\":7,\"version\":1},{\"idx\":2,\"version\":1}],\"version\":3},{\"value\":null,\"version\":2},{\"value\":[{\"idx\":12,\"version\":1},{\"idx\":5,\"version\":1}],\"version\":3},{\"value\":null,\"version\":2},{\"value\":null,\"version\":2},{\"value\":[{\"idx\":5,\"version\":1},{\"idx\":8,\"version\":1}],\"version\":3},{\"value\":[{\"idx\":10,\"version\":1},{\"idx\":11,\"version\":1}],\"version\":1},{\"value\":[{\"idx\":14,\"version\":1},{\"idx\":10,\"version\":1}],\"version\":3},{\"value\":null,\"version\":2},{\"value\":null,\"version\":2},{\"value\":[{\"idx\":13,\"version\":1},{\"idx\":14,\"version\":1}],\"version\":1},{\"value\":[{\"idx\":2,\"version\":1},{\"idx\":13,\"version\":1}],\"version\":3}],\"ports\":[{\"value\":null,\"version\":0},{\"value\":[\"Elided\",\"Elided\"],\"version\":3},{\"value\":null,\"version\":0},{\"value\":[\"Elided\",\"Elided\"],\"version\":3},{\"value\":null,\"version\":0},{\"value\":null,\"version\":0},{\"value\":[\"Elided\",\"Elided\"],\"version\":3},{\"value\":[\"Elided\",\"Elided\"],\"version\":1},{\"value\":[\"Elided\",\"Elided\"],\"version\":3},{\"value\":null,\"version\":0},{\"value\":null,\"version\":0},{\"value\":[\"Elided\",\"Elided\"],\"version\":1},{\"value\":[\"Elided\",\"Elided\"],\"version\":3}],\"node_subgraph\":[{\"value\":null,\"version\":0},{\"value\":null,\"version\":0},{\"value\":{\"idx\":2,\"version\":1},\"version\":1},{\"value\":null,\"version\":0},{\"value\":null,\"version\":0},{\"value\":{\"idx\":1,\"version\":1},\"version\":1},{\"value\":null,\"version\":0},{\"value\":{\"idx\":2,\"version\":1},\"version\":1},{\"value\":{\"idx\":1,\"version\":1},\"version\":1},{\"value\":null,\"version\":0},{\"value\":{\"idx\":2,\"version\":1},\"version\":1},{\"value\":{\"idx\":2,\"version\":1},\"version\":1},{\"value\":{\"idx\":1,\"version\":1},\"version\":1},{\"value\":{\"idx\":2,\"version\":1},\"version\":1},{\"value\":{\"idx\":2,\"version\":1},\"version\":1}],\"subgraph_nodes\":[{\"value\":null,\"version\":0},{\"value\":[{\"idx\":12,\"version\":1},{\"idx\":5,\"version\":1},{\"idx\":8,\"version\":1}],\"version\":1},{\"value\":[{\"idx\":7,\"version\":1},{\"idx\":2,\"version\":1},{\"idx\":13,\"version\":1},{\"idx\":14,\"version\":1},{\"idx\":10,\"version\":1},{\"idx\":11,\"version\":1}],\"version\":1}],\"subgraph_stratum\":[{\"value\":null,\"version\":0},{\"value\":0,\"version\":1},{\"value\":0,\"version\":1}],\"node_varnames\":[{\"value\":null,\"version\":0},{\"value\":null,\"version\":0},{\"value\":\"ints_insert\",\"version\":1},{\"value\":null,\"version\":0},{\"value\":null,\"version\":0},{\"value\":\"result_insert\",\"version\":1},{\"value\":null,\"version\":0},{\"value\":null,\"version\":0},{\"value\":null,\"version\":0},{\"value\":null,\"version\":0},{\"value\":\"result_async_send\",\"version\":1},{\"value\":\"result_async_send\",\"version\":1}]}",
>>>>>>> 0765d6a4
        );
        df.__assign_diagnostics("[]");
        let mut sg_1v1_node_12v1_stream = {
            #[inline(always)]
            fn check_stream<
                Stream: hydroflow::futures::stream::Stream<Item = Item>,
                Item,
            >(
                stream: Stream,
            ) -> ::std::pin::Pin<
                ::std::boxed::Box<impl hydroflow::futures::stream::Stream<Item = Item>>,
            > {
                ::std::boxed::Box::pin(stream)
            }
            check_stream(async_receive_result)
        };
<<<<<<< HEAD
        let sg_1v1_node_13v1_uniquedata = df
            .add_state(
                ::std::cell::RefCell::new(
                    hydroflow::lang::monotonic_map::MonotonicMap::<
                        _,
                        hydroflow::rustc_hash::FxHashSet<_>,
                    >::default(),
                ),
            );
=======
>>>>>>> 0765d6a4
        let sg_1v1_node_5v1_uniquedata = df
            .add_state(
                ::std::cell::RefCell::new(
                    hydroflow::lang::monotonic_map::MonotonicMap::<
                        _,
                        hydroflow::rustc_hash::FxHashSet<_>,
                    >::default(),
                ),
            );
        df.add_subgraph_stratified(
            "Subgraph GraphSubgraphId(1v1)",
            0,
            var_expr!(),
            var_expr!(),
            move |context, var_args!(), var_args!()| {
                let op_12v1 = std::iter::from_fn(|| {
                    match hydroflow::futures::stream::Stream::poll_next(
                        sg_1v1_node_12v1_stream.as_mut(),
                        &mut std::task::Context::from_waker(&context.waker()),
                    ) {
                        std::task::Poll::Ready(maybe) => maybe,
                        std::task::Poll::Pending => None,
                    }
                });
                let op_12v1 = {
                    #[inline(always)]
                    pub fn check_op_12v1<
                        Input: ::std::iter::Iterator<Item = Item>,
                        Item,
                    >(input: Input) -> impl ::std::iter::Iterator<Item = Item> {
                        input
                    }
                    check_op_12v1(op_12v1)
                };
<<<<<<< HEAD
                let op_13v1 = op_12v1
                    .filter(|item| {
                        let mut borrow = context
                            .state_ref(sg_1v1_node_13v1_uniquedata)
                            .borrow_mut();
                        let set = borrow
                            .try_insert_with(
                                (context.current_tick(), context.current_stratum()),
                                hydroflow::rustc_hash::FxHashSet::default,
                            );
                        if !set.contains(item) {
                            set.insert(::std::clone::Clone::clone(item));
                            true
                        } else {
                            false
                        }
                    });
                let op_13v1 = {
                    #[inline(always)]
                    pub fn check_op_13v1<
                        Input: ::std::iter::Iterator<Item = Item>,
                        Item,
                    >(input: Input) -> impl ::std::iter::Iterator<Item = Item> {
                        input
                    }
                    check_op_13v1(op_13v1)
                };
                let op_5v1 = op_13v1
=======
                let op_5v1 = op_12v1
>>>>>>> 0765d6a4
                    .filter(|item| {
                        let mut borrow = context
                            .state_ref(sg_1v1_node_5v1_uniquedata)
                            .borrow_mut();
                        let set = borrow
                            .try_insert_with(
                                (context.current_tick(), context.current_stratum()),
                                hydroflow::rustc_hash::FxHashSet::default,
                            );
                        if !set.contains(item) {
                            set.insert(::std::clone::Clone::clone(item));
                            true
                        } else {
                            false
                        }
                    });
                let op_5v1 = {
                    #[inline(always)]
                    pub fn check_op_5v1<Input: ::std::iter::Iterator<Item = Item>, Item>(
                        input: Input,
                    ) -> impl ::std::iter::Iterator<Item = Item> {
                        input
                    }
                    check_op_5v1(op_5v1)
                };
                let op_8v1 = hydroflow::pusherator::for_each::ForEach::new(|v| {
                    result.send(v).unwrap()
                });
                let op_8v1 = {
                    #[inline(always)]
                    pub fn check_op_8v1<
                        Input: hydroflow::pusherator::Pusherator<Item = Item>,
                        Item,
                    >(
                        input: Input,
                    ) -> impl hydroflow::pusherator::Pusherator<Item = Item> {
                        input
                    }
                    check_op_8v1(op_8v1)
                };
                #[inline(always)]
                fn check_pivot_run<
                    Pull: ::std::iter::Iterator<Item = Item>,
                    Push: hydroflow::pusherator::Pusherator<Item = Item>,
                    Item,
                >(pull: Pull, push: Push) {
                    hydroflow::pusherator::pivot::Pivot::new(pull, push).run();
                }
                check_pivot_run(op_5v1, op_8v1);
            },
        );
        let mut sg_2v1_node_7v1_stream = {
            #[inline(always)]
            fn check_stream<
                Stream: hydroflow::futures::stream::Stream<Item = Item>,
                Item,
            >(
                stream: Stream,
            ) -> ::std::pin::Pin<
                ::std::boxed::Box<impl hydroflow::futures::stream::Stream<Item = Item>>,
            > {
                ::std::boxed::Box::pin(stream)
            }
            check_stream(ints)
        };
        let sg_2v1_node_2v1_uniquedata = df
            .add_state(
                ::std::cell::RefCell::new(
                    hydroflow::lang::monotonic_map::MonotonicMap::<
                        _,
                        hydroflow::rustc_hash::FxHashSet<_>,
                    >::default(),
                ),
            );
        let sg_2v1_node_10v1_uniquedata = df
            .add_state(
                ::std::cell::RefCell::new(
                    hydroflow::lang::monotonic_map::MonotonicMap::<
                        _,
                        hydroflow::rustc_hash::FxHashSet<_>,
                    >::default(),
                ),
            );
        df.add_subgraph_stratified(
            "Subgraph GraphSubgraphId(2v1)",
            0,
            var_expr!(),
            var_expr!(),
            move |context, var_args!(), var_args!()| {
                let op_7v1 = std::iter::from_fn(|| {
                    match hydroflow::futures::stream::Stream::poll_next(
                        sg_2v1_node_7v1_stream.as_mut(),
                        &mut std::task::Context::from_waker(&context.waker()),
                    ) {
                        std::task::Poll::Ready(maybe) => maybe,
                        std::task::Poll::Pending => None,
                    }
                });
                let op_7v1 = {
                    #[inline(always)]
                    pub fn check_op_7v1<Input: ::std::iter::Iterator<Item = Item>, Item>(
                        input: Input,
                    ) -> impl ::std::iter::Iterator<Item = Item> {
                        input
                    }
                    check_op_7v1(op_7v1)
                };
                let op_2v1 = op_7v1
                    .filter(|item| {
                        let mut borrow = context
                            .state_ref(sg_2v1_node_2v1_uniquedata)
                            .borrow_mut();
                        let set = borrow
                            .try_insert_with(
                                (context.current_tick(), context.current_stratum()),
                                hydroflow::rustc_hash::FxHashSet::default,
                            );
                        if !set.contains(item) {
                            set.insert(::std::clone::Clone::clone(item));
                            true
                        } else {
                            false
                        }
                    });
                let op_2v1 = {
                    #[inline(always)]
                    pub fn check_op_2v1<Input: ::std::iter::Iterator<Item = Item>, Item>(
                        input: Input,
                    ) -> impl ::std::iter::Iterator<Item = Item> {
                        input
                    }
                    check_op_2v1(op_2v1)
                };
                let op_13v1 = op_2v1.map(|row: (_, _)| (row.0, row.1));
                let op_13v1 = {
                    #[inline(always)]
                    pub fn check_op_13v1<
                        Input: ::std::iter::Iterator<Item = Item>,
                        Item,
                    >(input: Input) -> impl ::std::iter::Iterator<Item = Item> {
                        input
                    }
                    check_op_13v1(op_13v1)
                };
                let op_14v1 = op_13v1.map(|v: (_, _)| (v.1, (v.0,)));
                let op_14v1 = {
                    #[inline(always)]
                    pub fn check_op_14v1<
                        Input: ::std::iter::Iterator<Item = Item>,
                        Item,
                    >(input: Input) -> impl ::std::iter::Iterator<Item = Item> {
                        input
                    }
                    check_op_14v1(op_14v1)
                };
                let op_10v1 = op_14v1
                    .filter(|item| {
                        let mut borrow = context
                            .state_ref(sg_2v1_node_10v1_uniquedata)
                            .borrow_mut();
                        let set = borrow
                            .try_insert_with(
                                (context.current_tick(), context.current_stratum()),
                                hydroflow::rustc_hash::FxHashSet::default,
                            );
                        if !set.contains(item) {
                            set.insert(::std::clone::Clone::clone(item));
                            true
                        } else {
                            false
                        }
                    });
                let op_10v1 = {
                    #[inline(always)]
                    pub fn check_op_10v1<
                        Input: ::std::iter::Iterator<Item = Item>,
                        Item,
                    >(input: Input) -> impl ::std::iter::Iterator<Item = Item> {
                        input
                    }
                    check_op_10v1(op_10v1)
                };
                let op_11v1 = hydroflow::pusherator::for_each::ForEach::new(|
                    (node, data)|
                async_send_result(node, data));
                let op_11v1 = {
                    #[inline(always)]
                    pub fn check_op_11v1<
                        Input: hydroflow::pusherator::Pusherator<Item = Item>,
                        Item,
                    >(
                        input: Input,
                    ) -> impl hydroflow::pusherator::Pusherator<Item = Item> {
                        input
                    }
                    check_op_11v1(op_11v1)
                };
                #[inline(always)]
                fn check_pivot_run<
                    Pull: ::std::iter::Iterator<Item = Item>,
                    Push: hydroflow::pusherator::Pusherator<Item = Item>,
                    Item,
                >(pull: Pull, push: Push) {
                    hydroflow::pusherator::pivot::Pivot::new(pull, push).run();
                }
                check_pivot_run(op_10v1, op_11v1);
            },
        );
        df
    }
}
<|MERGE_RESOLUTION|>--- conflicted
+++ resolved
@@ -7,11 +7,7 @@
         use hydroflow::{var_expr, var_args};
         let mut df = hydroflow::scheduled::graph::Hydroflow::new();
         df.__assign_meta_graph(
-<<<<<<< HEAD
-            "{\"nodes\":[{\"value\":null,\"version\":0},{\"value\":null,\"version\":2},{\"value\":{\"Operator\":\"unique :: < 'tick > ()\"},\"version\":1},{\"value\":null,\"version\":2},{\"value\":null,\"version\":2},{\"value\":{\"Operator\":\"unique :: < 'tick > ()\"},\"version\":1},{\"value\":null,\"version\":2},{\"value\":{\"Operator\":\"source_stream (ints)\"},\"version\":1},{\"value\":{\"Operator\":\"for_each (| v | result . send (v) . unwrap ())\"},\"version\":1},{\"value\":null,\"version\":2},{\"value\":{\"Operator\":\"unique :: < 'tick > ()\"},\"version\":1},{\"value\":{\"Operator\":\"for_each (| (node , data) | async_send_result (node , data))\"},\"version\":1},{\"value\":{\"Operator\":\"source_stream (async_receive_result)\"},\"version\":1},{\"value\":{\"Operator\":\"unique :: < 'tick > ()\"},\"version\":1},{\"value\":{\"Operator\":\"map (| row : (_ , _ ,) | (row . 0 , row . 1 ,))\"},\"version\":1},{\"value\":{\"Operator\":\"map (| v : (_ , _ ,) | (v . 1 , (v . 0 ,)))\"},\"version\":1}],\"graph\":[{\"value\":null,\"version\":0},{\"value\":[{\"idx\":7,\"version\":1},{\"idx\":2,\"version\":1}],\"version\":3},{\"value\":null,\"version\":2},{\"value\":[{\"idx\":13,\"version\":1},{\"idx\":5,\"version\":1}],\"version\":3},{\"value\":null,\"version\":2},{\"value\":null,\"version\":2},{\"value\":[{\"idx\":5,\"version\":1},{\"idx\":8,\"version\":1}],\"version\":3},{\"value\":[{\"idx\":10,\"version\":1},{\"idx\":11,\"version\":1}],\"version\":1},{\"value\":[{\"idx\":15,\"version\":1},{\"idx\":10,\"version\":1}],\"version\":3},{\"value\":null,\"version\":2},{\"value\":[{\"idx\":12,\"version\":1},{\"idx\":13,\"version\":1}],\"version\":1},{\"value\":null,\"version\":2},{\"value\":[{\"idx\":14,\"version\":1},{\"idx\":15,\"version\":1}],\"version\":1},{\"value\":[{\"idx\":2,\"version\":1},{\"idx\":14,\"version\":1}],\"version\":3}],\"ports\":[{\"value\":null,\"version\":0},{\"value\":[\"Elided\",\"Elided\"],\"version\":3},{\"value\":null,\"version\":0},{\"value\":[\"Elided\",\"Elided\"],\"version\":3},{\"value\":null,\"version\":0},{\"value\":null,\"version\":0},{\"value\":[\"Elided\",\"Elided\"],\"version\":3},{\"value\":[\"Elided\",\"Elided\"],\"version\":1},{\"value\":[\"Elided\",\"Elided\"],\"version\":3},{\"value\":null,\"version\":0},{\"value\":[\"Elided\",\"Elided\"],\"version\":1},{\"value\":null,\"version\":0},{\"value\":[\"Elided\",\"Elided\"],\"version\":1},{\"value\":[\"Elided\",\"Elided\"],\"version\":3}],\"node_subgraph\":[{\"value\":null,\"version\":0},{\"value\":null,\"version\":0},{\"value\":{\"idx\":2,\"version\":1},\"version\":1},{\"value\":null,\"version\":0},{\"value\":null,\"version\":0},{\"value\":{\"idx\":1,\"version\":1},\"version\":1},{\"value\":null,\"version\":0},{\"value\":{\"idx\":2,\"version\":1},\"version\":1},{\"value\":{\"idx\":1,\"version\":1},\"version\":1},{\"value\":null,\"version\":0},{\"value\":{\"idx\":2,\"version\":1},\"version\":1},{\"value\":{\"idx\":2,\"version\":1},\"version\":1},{\"value\":{\"idx\":1,\"version\":1},\"version\":1},{\"value\":{\"idx\":1,\"version\":1},\"version\":1},{\"value\":{\"idx\":2,\"version\":1},\"version\":1},{\"value\":{\"idx\":2,\"version\":1},\"version\":1}],\"subgraph_nodes\":[{\"value\":null,\"version\":0},{\"value\":[{\"idx\":12,\"version\":1},{\"idx\":13,\"version\":1},{\"idx\":5,\"version\":1},{\"idx\":8,\"version\":1}],\"version\":1},{\"value\":[{\"idx\":7,\"version\":1},{\"idx\":2,\"version\":1},{\"idx\":14,\"version\":1},{\"idx\":15,\"version\":1},{\"idx\":10,\"version\":1},{\"idx\":11,\"version\":1}],\"version\":1}],\"subgraph_stratum\":[{\"value\":null,\"version\":0},{\"value\":0,\"version\":1},{\"value\":0,\"version\":1}],\"node_varnames\":[{\"value\":null,\"version\":0},{\"value\":null,\"version\":0},{\"value\":\"ints_insert\",\"version\":1},{\"value\":null,\"version\":0},{\"value\":null,\"version\":0},{\"value\":\"result_insert\",\"version\":1},{\"value\":null,\"version\":0},{\"value\":null,\"version\":0},{\"value\":null,\"version\":0},{\"value\":null,\"version\":0},{\"value\":\"result_async_send\",\"version\":1},{\"value\":\"result_async_send\",\"version\":1}]}",
-=======
             "{\"nodes\":[{\"value\":null,\"version\":0},{\"value\":null,\"version\":2},{\"value\":{\"Operator\":\"unique :: < 'tick > ()\"},\"version\":1},{\"value\":null,\"version\":2},{\"value\":null,\"version\":2},{\"value\":{\"Operator\":\"unique :: < 'tick > ()\"},\"version\":1},{\"value\":null,\"version\":2},{\"value\":{\"Operator\":\"source_stream (ints)\"},\"version\":1},{\"value\":{\"Operator\":\"for_each (| v | result . send (v) . unwrap ())\"},\"version\":1},{\"value\":null,\"version\":2},{\"value\":{\"Operator\":\"unique :: < 'tick > ()\"},\"version\":1},{\"value\":{\"Operator\":\"for_each (| (node , data) | async_send_result (node , data))\"},\"version\":1},{\"value\":{\"Operator\":\"source_stream (async_receive_result)\"},\"version\":1},{\"value\":{\"Operator\":\"map (| row : (_ , _ ,) | (row . 0 , row . 1 ,))\"},\"version\":1},{\"value\":{\"Operator\":\"map (| v : (_ , _ ,) | (v . 1 , (v . 0 ,)))\"},\"version\":1}],\"graph\":[{\"value\":null,\"version\":0},{\"value\":[{\"idx\":7,\"version\":1},{\"idx\":2,\"version\":1}],\"version\":3},{\"value\":null,\"version\":2},{\"value\":[{\"idx\":12,\"version\":1},{\"idx\":5,\"version\":1}],\"version\":3},{\"value\":null,\"version\":2},{\"value\":null,\"version\":2},{\"value\":[{\"idx\":5,\"version\":1},{\"idx\":8,\"version\":1}],\"version\":3},{\"value\":[{\"idx\":10,\"version\":1},{\"idx\":11,\"version\":1}],\"version\":1},{\"value\":[{\"idx\":14,\"version\":1},{\"idx\":10,\"version\":1}],\"version\":3},{\"value\":null,\"version\":2},{\"value\":null,\"version\":2},{\"value\":[{\"idx\":13,\"version\":1},{\"idx\":14,\"version\":1}],\"version\":1},{\"value\":[{\"idx\":2,\"version\":1},{\"idx\":13,\"version\":1}],\"version\":3}],\"ports\":[{\"value\":null,\"version\":0},{\"value\":[\"Elided\",\"Elided\"],\"version\":3},{\"value\":null,\"version\":0},{\"value\":[\"Elided\",\"Elided\"],\"version\":3},{\"value\":null,\"version\":0},{\"value\":null,\"version\":0},{\"value\":[\"Elided\",\"Elided\"],\"version\":3},{\"value\":[\"Elided\",\"Elided\"],\"version\":1},{\"value\":[\"Elided\",\"Elided\"],\"version\":3},{\"value\":null,\"version\":0},{\"value\":null,\"version\":0},{\"value\":[\"Elided\",\"Elided\"],\"version\":1},{\"value\":[\"Elided\",\"Elided\"],\"version\":3}],\"node_subgraph\":[{\"value\":null,\"version\":0},{\"value\":null,\"version\":0},{\"value\":{\"idx\":2,\"version\":1},\"version\":1},{\"value\":null,\"version\":0},{\"value\":null,\"version\":0},{\"value\":{\"idx\":1,\"version\":1},\"version\":1},{\"value\":null,\"version\":0},{\"value\":{\"idx\":2,\"version\":1},\"version\":1},{\"value\":{\"idx\":1,\"version\":1},\"version\":1},{\"value\":null,\"version\":0},{\"value\":{\"idx\":2,\"version\":1},\"version\":1},{\"value\":{\"idx\":2,\"version\":1},\"version\":1},{\"value\":{\"idx\":1,\"version\":1},\"version\":1},{\"value\":{\"idx\":2,\"version\":1},\"version\":1},{\"value\":{\"idx\":2,\"version\":1},\"version\":1}],\"subgraph_nodes\":[{\"value\":null,\"version\":0},{\"value\":[{\"idx\":12,\"version\":1},{\"idx\":5,\"version\":1},{\"idx\":8,\"version\":1}],\"version\":1},{\"value\":[{\"idx\":7,\"version\":1},{\"idx\":2,\"version\":1},{\"idx\":13,\"version\":1},{\"idx\":14,\"version\":1},{\"idx\":10,\"version\":1},{\"idx\":11,\"version\":1}],\"version\":1}],\"subgraph_stratum\":[{\"value\":null,\"version\":0},{\"value\":0,\"version\":1},{\"value\":0,\"version\":1}],\"node_varnames\":[{\"value\":null,\"version\":0},{\"value\":null,\"version\":0},{\"value\":\"ints_insert\",\"version\":1},{\"value\":null,\"version\":0},{\"value\":null,\"version\":0},{\"value\":\"result_insert\",\"version\":1},{\"value\":null,\"version\":0},{\"value\":null,\"version\":0},{\"value\":null,\"version\":0},{\"value\":null,\"version\":0},{\"value\":\"result_async_send\",\"version\":1},{\"value\":\"result_async_send\",\"version\":1}]}",
->>>>>>> 0765d6a4
         );
         df.__assign_diagnostics("[]");
         let mut sg_1v1_node_12v1_stream = {
@@ -28,18 +24,6 @@
             }
             check_stream(async_receive_result)
         };
-<<<<<<< HEAD
-        let sg_1v1_node_13v1_uniquedata = df
-            .add_state(
-                ::std::cell::RefCell::new(
-                    hydroflow::lang::monotonic_map::MonotonicMap::<
-                        _,
-                        hydroflow::rustc_hash::FxHashSet<_>,
-                    >::default(),
-                ),
-            );
-=======
->>>>>>> 0765d6a4
         let sg_1v1_node_5v1_uniquedata = df
             .add_state(
                 ::std::cell::RefCell::new(
@@ -74,38 +58,7 @@
                     }
                     check_op_12v1(op_12v1)
                 };
-<<<<<<< HEAD
-                let op_13v1 = op_12v1
-                    .filter(|item| {
-                        let mut borrow = context
-                            .state_ref(sg_1v1_node_13v1_uniquedata)
-                            .borrow_mut();
-                        let set = borrow
-                            .try_insert_with(
-                                (context.current_tick(), context.current_stratum()),
-                                hydroflow::rustc_hash::FxHashSet::default,
-                            );
-                        if !set.contains(item) {
-                            set.insert(::std::clone::Clone::clone(item));
-                            true
-                        } else {
-                            false
-                        }
-                    });
-                let op_13v1 = {
-                    #[inline(always)]
-                    pub fn check_op_13v1<
-                        Input: ::std::iter::Iterator<Item = Item>,
-                        Item,
-                    >(input: Input) -> impl ::std::iter::Iterator<Item = Item> {
-                        input
-                    }
-                    check_op_13v1(op_13v1)
-                };
-                let op_5v1 = op_13v1
-=======
                 let op_5v1 = op_12v1
->>>>>>> 0765d6a4
                     .filter(|item| {
                         let mut borrow = context
                             .state_ref(sg_1v1_node_5v1_uniquedata)
