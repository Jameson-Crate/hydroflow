--- conflicted
+++ resolved
@@ -8,11 +8,7 @@
 use syn::{self, parse_quote, parse_quote_spanned};
 
 use crate::{
-<<<<<<< HEAD
-    grammar::datalog::{BoolOp, Ident, InputRelationExpr, PredicateExpr, ValueExpr},
-=======
     grammar::datalog::{BoolExpr, BoolOp, Ident, InputRelationExpr, IntExpr},
->>>>>>> b0aa7a83
     util::{repeat_tuple, Counter},
 };
 
@@ -180,21 +176,13 @@
 }
 
 fn gen_predicate_value_expr(
-<<<<<<< HEAD
-    expr: &ValueExpr,
-=======
     expr: &IntExpr,
->>>>>>> b0aa7a83
     variable_mapping: &BTreeMap<String, usize>,
     diagnostics: &mut Vec<Diagnostic>,
     get_span: &dyn Fn((usize, usize)) -> Span,
 ) -> syn::Expr {
     match expr {
-<<<<<<< HEAD
-        ValueExpr::Ident(ident) => {
-=======
         IntExpr::Ident(ident) => {
->>>>>>> b0aa7a83
             if let Some(col) = variable_mapping.get(&ident.name) {
                 let idx = syn::Index::from(*col);
                 parse_quote_spanned!(get_span(ident.span)=> row.#idx)
@@ -207,28 +195,16 @@
                 parse_quote!(())
             }
         }
-<<<<<<< HEAD
-        ValueExpr::Integer(i) => syn::Expr::Lit(syn::ExprLit {
-            attrs: Vec::new(),
-            lit: syn::Lit::Int(syn::LitInt::new(&i.to_string(), get_span(i.span))),
-        }),
-        ValueExpr::Add(l, _, r) => {
-=======
         IntExpr::Integer(i) => syn::Expr::Lit(syn::ExprLit {
             attrs: Vec::new(),
             lit: syn::Lit::Int(syn::LitInt::new(&i.to_string(), get_span(i.span))),
         }),
         IntExpr::Add(l, _, r) => {
->>>>>>> b0aa7a83
             let l = gen_predicate_value_expr(l, variable_mapping, diagnostics, get_span);
             let r = gen_predicate_value_expr(r, variable_mapping, diagnostics, get_span);
             parse_quote!(#l + #r)
         }
-<<<<<<< HEAD
-        ValueExpr::Sub(l, _, r) => {
-=======
         IntExpr::Sub(l, _, r) => {
->>>>>>> b0aa7a83
             let l = gen_predicate_value_expr(l, variable_mapping, diagnostics, get_span);
             let r = gen_predicate_value_expr(r, variable_mapping, diagnostics, get_span);
             parse_quote!(#l - #r)
